--- conflicted
+++ resolved
@@ -2,48 +2,18 @@
 
 set -e 
 
-<<<<<<< HEAD
-=======
-# Anywhere but outside of the repository
-export CONDA_HOME=/var/tmp/miniconda
-
 if [[ "$(uname)" == Linux ]]; then
-    csys=Linux
     OS_NAME=linux
 elif [[ "$(uname)" == "Darwin" ]]; then
-    csys=MacOSX
     OS_NAME=osx
-    PREV=$(pwd)
-    cd /var/tmp
-    mkdir MacOSX-SDKs
-    cd MacOSX-SDKs
-    wget https://github.com/phracker/MacOSX-SDKs/releases/download/10.13/MacOSX10.9.sdk.tar.xz
-    tar -xf ./MacOSX10.9.sdk.tar.xz
-    rm MacOSX10.9.sdk.tar.xz
-    cd $PREV
 else
     echo "Unsupported system $(uname)"
     exit 1
 fi
     
-wget -c https://repo.continuum.io/miniconda/Miniconda3-latest-$csys-x86_64.sh -O /tmp/miniconda.sh
-bash /tmp/miniconda.sh -b -f -p $CONDA_HOME
-export PATH="$CONDA_HOME/bin:$PATH"
-conda config --set always_yes yes --set changeps1 no
-conda config --set anaconda_upload no # not automatically at least
-conda update -q conda
-conda info -a
-conda install conda-build conda-verify anaconda-client
-
->>>>>>> 217c5792
 export CPU_COUNT=4
 conda-build -c conda-forge plumed
 conda-build -c conda-forge py-plumed
 
-<<<<<<< HEAD
 ls -l $CONDA_PREFIX/conda-bld/
-ls -l $CONDA_PREFIX/conda-bld/$TRAVIS_OS_NAME-64
-=======
-ls -l $CONDA_HOME/conda-bld/
-ls -l $CONDA_HOME/conda-bld/$OS_NAME-64
->>>>>>> 217c5792
+ls -l $CONDA_PREFIX/conda-bld/$OS_NAME-64
