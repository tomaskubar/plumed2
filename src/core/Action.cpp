--- conflicted
+++ resolved
@@ -49,12 +49,8 @@
 
 void Action::registerKeywords( Keywords& keys ) {
   plumed_assert( keys.size()==0 );
-<<<<<<< HEAD
   keys.add( "hidden", "LABEL", "a label for the action so that its output can be referenced in the input to other actions.  Actions with scalar output are referenced using their label only.  Actions with vector output must have a separate label for every component.  Individual componets are then refered to using label.component" );
   keys.add("hidden", "CALLER", "the action from which this command is run - usually this is plumedmain");
-=======
-  keys.add( "hidden", "LABEL", "a label for the action so that its output can be referenced in the input to other actions.  Actions with scalar output are referenced using their label only.  Actions with vector output must have a separate label for every component.  Individual components are then referred to using label.component" );
->>>>>>> c03db3e5
   keys.reserve("optional","UPDATE_FROM","Only update this action from this time");
   keys.reserve("optional","UPDATE_UNTIL","Only update this action until this time");
   keys.reserve("optional","RESTART","allows per-action setting of restart (YES/NO/AUTO)");
