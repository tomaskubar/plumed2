name: CI

on:
  push:
  pull_request:

env:
# on CI, better dump stack trace in case there is an error
  PLUMED_STACK_TRACE: yes
# use two threads for openMP tests
  PLUMED_NUM_THREADS: 2
# these are used to build required packages
  CC: gcc
  CXX: g++

jobs:
  linux:
    runs-on: ubuntu-20.04
    strategy:
      fail-fast: false
      matrix:
        variant:
        - -doc-mpi-
        - -coverage-mpi-
        - -debug-
        - -debug-mpi-
    steps:
    - uses: actions/checkout@v2
    - uses: actions/cache@v2
      with:
        path: ~/.ccache
        key: ccache-linux${{ matrix.variant }}hash-${{ github.sha }}
        restore-keys: ccache-linux${{ matrix.variant }}hash-
    - name: Set up Python
      uses: actions/setup-python@v2
      with:
        python-version: 3.7
    - name: Set paths
      run: |
        echo "$HOME/opt/bin" >> $GITHUB_PATH
        # path required for nosetest:
        echo "$HOME/.local/bin" >> $GITHUB_PATH
        echo "CPATH=$HOME/opt/include:$CPATH" >> $GITHUB_ENV
        echo "INCLUDE=$HOME/opt/include:$INCLUDE" >> $GITHUB_ENV
        echo "LIBRARY_PATH=$HOME/opt/lib:$LIBRARY_PATH" >> $GITHUB_ENV
        echo "LD_LIBRARY_PATH=$HOME/opt/lib:$LD_LIBRARY_PATH" >> $GITHUB_ENV
        echo "PYTHONPATH=$HOME/opt/lib/plumed/python:$PYTHONPATH" >> $GITHUB_ENV
    - name: Install generic packages
      run: |
        sudo apt-get update -qq
        sudo apt-get install -y libatlas-base-dev
        sudo apt-get install -y libmatheval-dev
        sudo apt-get install -y libfftw3-dev
        sudo apt-get install -y gsl-bin
        sudo apt-get install -y libgsl0-dev
        sudo apt-get install -y ccache
        ./.travis/install.xdrfile
    - name: Install system boost
      if: ${{ ! contains( matrix.variant, '-debug-' ) }}
      run: |
        sudo apt-get install -y libboost-serialization-dev
    - name: Install boost with debug flags
      if: contains( matrix.variant, '-debug-' )
      run: |
        .travis/install.boost
    - name: Install python packages needed for tests
      run: |
        python -m pip install --upgrade pip
        pip install --user Cython
        pip install --user numpy
        pip install --user nose
        pip install --user six ;
        pip install --user pandas ;
        pip install --user mdtraj ;
        pip install --user MDAnalysis ;
        python -c "import MDAnalysis" ;
        python -c "import mdtraj" ;
    - name: Install Doxygen
      if: contains( matrix.variant, '-doc-' )
      run: |
        sudo apt-get install -y graphviz
        sudo apt-get install -y doxygen-latex
        ./.travis/install.doxygen Release_1_8_14
        echo "PLUMED_CONFIG=$PLUMED_CONFIG --enable-pdfdoc --enable-asmjit" >> $GITHUB_ENV
        # make sure all tests are run
        echo "PLUMED_ALL_TESTS=yes" >> $GITHUB_ENV
    - name: Install lcov
      if: contains( matrix.variant, '-coverage-' )
      run: |
<<<<<<< HEAD
        ./.travis/install.lcov v1.14
        echo "PLUMED_CONFIG=$PLUMED_CONFIG --disable-external-lapack --enable-asmjit --disable-external-blas --enable-gcov CXXFLAGS=-O0" >> $GITHUB_ENV
=======
        ./.travis/install.lcov v1.15
        echo "PLUMED_CONFIG=$PLUMED_CONFIG --disable-external-lapack --disable-external-blas --enable-gcov CXXFLAGS=-O0" >> $GITHUB_ENV
>>>>>>> 8b46a9e5
        # make sure all tests are run
        echo "PLUMED_ALL_TESTS=yes" >> $GITHUB_ENV
    - name: Setup debug flags
      if: contains( matrix.variant, '-debug-' )
      run: |
        echo "PLUMED_CONFIG=$PLUMED_CONFIG --enable-debug --enable-debug-glibcxx" >> $GITHUB_ENV
    - name: Install MPI
      # install MPI at last since it modifies CC and CXX
      if: contains( matrix.variant, '-mpi-' )
      run: |
        sudo apt-get install -y libopenmpi-dev openmpi-bin
        echo "CC=mpicc" >> $GITHUB_ENV
        echo "CXX=mpic++" >> $GITHUB_ENV
        echo "OMPI_MCA_btl_base_warn_component_unused=0" >> $GITHUB_ENV
        echo "OMPI_MCA_btl_base_verbose=0" >> $GITHUB_ENV
        echo "MPIEXEC=mpirun --oversubscribe" >> $GITHUB_ENV
    - name: Build PLUMED
      run: |
        ccache -s
        ./configure CXX="ccache $CXX" --enable-boost_serialization --enable-fftw --disable-dependency-tracking --enable-modules=all LDFLAGS=-Wl,-rpath,$LD_LIBRARY_PATH $PLUMED_CONFIG --prefix="$HOME/opt"
        make -j 4
        make install
        ccache -s
    - name: Run tests
      run: |
         make --no-print-directory -C regtest
         # these can fail for numerical reasons
         make -C regtest checkfail
    - name: Run python tests
      run: |
         nosetests -v -w python
    - name: Build doc
      env:
        GIT_TOKEN: ${{ secrets.GIT_TOKEN_PLUMEDBOT }}
      if: contains( matrix.variant, '-doc-' )
      run: |
         make doc >/dev/null
    - name: Coverage
      env:
        GIT_TOKEN: ${{ secrets.GIT_TOKEN_PLUMEDBOT }}
      if: contains( matrix.variant, '-coverage-' )
      run: |
         make -C developer-doc coverage
         ./.travis/push coverage
         bash <(curl -s https://codecov.io/bash) > /dev/null
    - name: Push doc
      if: contains( matrix.variant, '-doc-' )
      env:
        GIT_TOKEN: ${{ secrets.GIT_TOKEN_PLUMEDBOT }}
      run: |
         ./.travis/push doc

  codecheck:
    runs-on: ubuntu-18.04
    steps:
    - uses: actions/checkout@v2
    - name: Set path
      run: |
         echo "$HOME/opt/bin" >> $GITHUB_PATH
    - name: Install requirements
      run: |
        ./.travis/install.cppcheck 1.90
        ./.travis/install.gawk 5.0.1
    - name: Build astyle
      run: |
        make -j 4 -C astyle
    - name: Checking code
      run: |
        # this is required so as to have all the include files in place
        # notice that this is done automatically in build
        make -C src/lib/ dirslinks
        make codecheck

  centos7:
    runs-on: ubuntu-20.04
    steps:
    - uses: actions/checkout@v2
    - name: Build and run tests
      run: |
        make -C docker centos7

  macports:
    runs-on: macos-10.15
    strategy:
      fail-fast: false
      matrix:
        variant: [ "" , "+allmodules" ]
        # see https://github.community/t/how-to-conditionally-include-exclude-items-in-matrix-eg-based-on-branch/16853/6 for possible exclusions
    env:
      PYVERS: "py36 py37"
    steps:
    - uses: actions/checkout@v2
    - uses: actions/cache@v2
      with:
        path: ~/.macports-ci-ccache
        key: ccache-macports-${{ matrix.variant }}-${{ github.sha }}
        restore-keys: ccache-macports-${{ matrix.variant }}-
    - name: Install MacPorts
      run: |
        wget https://raw.githubusercontent.com/GiovanniBussi/macports-ci/master/macports-ci
        source ./macports-ci install
        source ./macports-ci ccache
    - name: Build local Portfile
      run: |
        make macports
        source ./macports-ci localports macports
    - name: Build PLUMED
      run: |
        sudo port -N -k install plumed ${{ matrix.variant }}
        plumed config show
        for p in $PYVERS ; do
          sudo port -N install $p-plumed
        done
        source ./macports-ci ccache --save
    - name: Run tests
      run: |
        sudo port -N -d test plumed ${{ matrix.variant }}
        for p in $PYVERS ; do
          sudo port test $p-plumed
        done

  macsimple:
    runs-on: macos-10.15
    steps:
    - uses: actions/checkout@v2
    - name: Set paths
      run: |
        echo "$HOME/opt/bin" >> $GITHUB_PATH
        echo "CPATH=$HOME/opt/include:$CPATH" >> $GITHUB_ENV
        echo "INCLUDE=$HOME/opt/include:$INCLUDE" >> $GITHUB_ENV
        echo "LIBRARY_PATH=$HOME/opt/lib:$LIBRARY_PATH" >> $GITHUB_ENV
        echo "LD_LIBRARY_PATH=$HOME/opt/lib:$LD_LIBRARY_PATH" >> $GITHUB_ENV
    - name: Build PLUMED
      run: |
        brew update > /dev/null
        brew install gawk
        ./configure --disable-dependency-tracking --prefix="$HOME/opt"
        make -j 4
        make install
    - name: Run tests
      run: |
         make --no-print-directory -C regtest
         # these can fail for numerical reasons
         make -C regtest checkfail

  conda:
    strategy:
      fail-fast: false
      matrix:
        os: [ubuntu-18.04 , macos-10.15]
    runs-on: ${{ matrix.os }}
    steps:
    - uses: actions/checkout@v2
    - name: Install conda
      run: |
        curl -LO https://raw.githubusercontent.com/GiovanniBussi/conda-ci/master/conda-ci
        source ./conda-ci install
        source ./conda-ci install-conda-build
    - name: Build PLUMED
      run: |
        source activate base
        export VERSION=none
        if [[ $GITHUB_REF == "refs/tags/"* ]]; then
          VERSION=${GITHUB_REF#refs/tags/}
          VERSION=${VERSION//-/_}
          VERSION=${VERSION#v}
        fi
        make -C conda
    - name: Deploy
      env:
        CONDA_UPLOAD_TOKEN: ${{ secrets.CONDA_UPLOAD_TOKEN }}
      if: ${{ startsWith( github.ref , 'refs/tags/' ) }}
      run: |
        source activate base
        export CONDA_LABEL=tag
        make -C conda upload<|MERGE_RESOLUTION|>--- conflicted
+++ resolved
@@ -87,13 +87,8 @@
     - name: Install lcov
       if: contains( matrix.variant, '-coverage-' )
       run: |
-<<<<<<< HEAD
-        ./.travis/install.lcov v1.14
+        ./.travis/install.lcov v1.15
         echo "PLUMED_CONFIG=$PLUMED_CONFIG --disable-external-lapack --enable-asmjit --disable-external-blas --enable-gcov CXXFLAGS=-O0" >> $GITHUB_ENV
-=======
-        ./.travis/install.lcov v1.15
-        echo "PLUMED_CONFIG=$PLUMED_CONFIG --disable-external-lapack --disable-external-blas --enable-gcov CXXFLAGS=-O0" >> $GITHUB_ENV
->>>>>>> 8b46a9e5
         # make sure all tests are run
         echo "PLUMED_ALL_TESTS=yes" >> $GITHUB_ENV
     - name: Setup debug flags
