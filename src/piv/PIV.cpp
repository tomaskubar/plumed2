/* +++++++++++++++++++++++++++++++++++++++++++++++++++++++++++++++++++++++++
Copyright (c) 2017 of Pipolo Silvio and Fabio Pietrucci.

The piv module is free software: you can redistribute it and/or modify
it under the terms of the GNU Lesser General Public License as published by
the Free Software Foundation, either version 3 of the License, or
(at your option) any later version.

The piv module is distributed in the hope that it will be useful,
but WITHOUT ANY WARRANTY; without even the implied warranty of
MERCHANTABILITY or FITNESS FOR A PARTICULAR PURPOSE.  See the
GNU Lesser General Public License for more details.

You should have received a copy of the GNU Lesser General Public License
along with plumed.  If not, see <http://www.gnu.org/licenses/>.
+++++++++++++++++++++++++++++++++++++++++++++++++++++++++++++++++++++++++ */
#include "colvar/Colvar.h"
#include "colvar/ActionRegister.h"
#include "core/PlumedMain.h"
#include "core/ActionWithVirtualAtom.h"
#include "tools/NeighborList.h"
#include "tools/SwitchingFunction.h"
//#include "tools/Tools.h"
#include "tools/PDB.h"
#include "tools/Pbc.h"
#include "tools/Stopwatch.h"

#include <string>
#include <cmath>
#include <iostream>

using namespace std;

namespace PLMD
{
namespace piv
{

//+PLUMEDOC PIVMOD_COLVAR PIV
/*
Calculates the PIV-distance.

PIV distance is the squared Cartesian distance between the PIV \cite gallet2013structural \cite pipolo2017navigating
associated to the configuration of the system during the dynamics and a reference configuration provided
as input (PDB file format).
PIV can be used together with \ref FUNCPATHMSD to define a path in the PIV space.

\par Examples

The following example calculates PIV-distances from three reference configurations in Ref1.pdb, Ref2.pdb and Ref3.pdb
and prints the results in a file named colvar.
Three atoms (PIVATOMS=3) with names (pdb file) A B and C are used to construct the PIV and all PIV blocks (AA, BB, CC, AB, AC, BC) are considered.
SFACTOR is a scaling factor that multiplies the contribution to the PIV-distance given by the single PIV block.
NLIST sets the use of neighbor lists for calculating atom-atom distances.
The SWITCH keyword specifies the parameters of the switching function that transforms atom-atom distances.
SORT=1 means that the PIV block elements are sorted (SORT=0 no sorting.)
Values for SORT, SFACTOR and the neighbor list parameters have to be specified for each block.
The order is the following: AA,BB,CC,AB,AC,BC. If ONLYDIRECT (ONLYCROSS) is used the order is AA,BB,CC (AB,AC,BC).
The sorting operation within each PIV block is performed using the counting sort algorithm, PRECISION specifies the size of the counting array.

\plumedfile
PIV ...
LABEL=Pivd1
PRECISION=1000
NLIST
REF_FILE=Ref1.pdb
PIVATOMS=3
ATOMTYPES=A,B,C
SFACTOR=0.3,0.5,1.0,0.2,0.2,0.2
SORT=1,1,1,1,1,1
SWITCH1={RATIONAL R_0=0.6 MM=12 NN=4}
SWITCH2={RATIONAL R_0=0.4 MM=10 NN=5}
SWITCH3={RATIONAL R_0=0.4 MM=10 NN=5}
SWITCH4={RATIONAL R_0=0.5 MM=12 NN=6}
SWITCH5={RATIONAL R_0=0.5 MM=12 NN=6}
SWITCH6={RATIONAL R_0=0.5 MM=12 NN=6}
NL_CUTOFF=0.8,0.6,0.6,0.7,0.7,0.7
NL_STRIDE=10,10,10,10,10,10
NL_SKIN=0.1,0.1,0.1,0.1,0.1,0.1
... PIV
PIV ...
LABEL=Pivd2
PRECISION=1000
NLIST
REF_FILE=Ref2.pdb
PIVATOMS=3
ATOMTYPES=A,B,C
SFACTOR=0.3,0.5,1.0,0.2,0.2,0.2
SORT=1,1,1,1,1,1
SWITCH1={RATIONAL R_0=0.6 MM=12 NN=4}
SWITCH2={RATIONAL R_0=0.4 MM=10 NN=5}
SWITCH3={RATIONAL R_0=0.4 MM=10 NN=5}
SWITCH4={RATIONAL R_0=0.5 MM=12 NN=6}
SWITCH5={RATIONAL R_0=0.5 MM=12 NN=6}
SWITCH6={RATIONAL R_0=0.5 MM=12 NN=6}
NL_CUTOFF=0.8,0.6,0.6,0.7,0.7,0.7
NL_STRIDE=10,10,10,10,10,10
NL_SKIN=0.1,0.1,0.1,0.1,0.1,0.1
... PIV
PIV ...
LABEL=Pivd3
PRECISION=1000
NLIST
REF_FILE=Ref3.pdb
PIVATOMS=3
ATOMTYPES=A,B,C
SFACTOR=0.3,0.5,1.0,0.2,0.2,0.2
SORT=1,1,1,1,1,1
SWITCH1={RATIONAL R_0=0.6 MM=12 NN=4}
SWITCH2={RATIONAL R_0=0.4 MM=10 NN=5}
SWITCH3={RATIONAL R_0=0.4 MM=10 NN=5}
SWITCH4={RATIONAL R_0=0.5 MM=12 NN=6}
SWITCH5={RATIONAL R_0=0.5 MM=12 NN=6}
SWITCH6={RATIONAL R_0=0.5 MM=12 NN=6}
NL_CUTOFF=0.8,0.6,0.6,0.7,0.7,0.7
NL_STRIDE=10,10,10,10,10,10
NL_SKIN=0.1,0.1,0.1,0.1,0.1,0.1
... PIV

PRINT ARG=Pivd1,Pivd2,Pivd3 FILE=colvar
\endplumedfile

WARNING:
Both the "CRYST" and "ATOM" lines of the PDB files must conform precisely to the official pdb format, including the width of each alphanumerical field:

\verbatim
CRYST1   31.028   36.957   23.143  89.93  92.31  89.99 P 1           1
ATOM      1  OW1 wate    1      15.630  19.750   1.520  1.00  0.00
\endverbatim

In each pdb frame, atoms must be numbered in the same order and with the same element symbol as in the input of the MD program.

The following example calculates the PIV-distances from two reference configurations Ref1.pdb and Ref2.pdb
and uses PIV-distances to define a Path Collective Variable (\ref FUNCPATHMSD) with only two references (Ref1.pdb and Ref2.pdb).
With the VOLUME keyword one scales the atom-atom distances by the cubic root of the ratio between the specified value and the box volume of the initial step of the trajectory file.

\plumedfile
PIV ...
LABEL=c1
PRECISION=1000
VOLUME=12.15
NLIST
REF_FILE=Ref1.pdb
PIVATOMS=2
ATOMTYPES=A,B
ONLYDIRECT
SFACTOR=1.0,0.2
SORT=1,1
SWITCH1={RATIONAL R_0=0.6 MM=12 NN=4}
SWITCH2={RATIONAL R_0=0.5 MM=10 NN=5}
NL_CUTOFF=1.2,1.2
NL_STRIDE=10,10
NL_SKIN=0.1,0.1
... PIV
PIV ...
LABEL=c2
PRECISION=1000
VOLUME=12.15
NLIST
REF_FILE=Ref2.pdb
PIVATOMS=2
ATOMTYPES=A,B
ONLYDIRECT
SFACTOR=1.0,0.2
SORT=1,1
SWITCH1={RATIONAL R_0=0.6 MM=12 NN=4}
SWITCH2={RATIONAL R_0=0.4 MM=10 NN=5}
NL_CUTOFF=1.2,1.2
NL_STRIDE=10,10
NL_SKIN=0.1,0.1
... PIV

p1: FUNCPATHMSD ARG=c1,c2 LAMBDA=0.180338
METAD ARG=p1.s,p1.z SIGMA=0.01,0.2 HEIGHT=0.8 PACE=500   LABEL=res
PRINT ARG=c1,c2,p1.s,p1.z,res.bias STRIDE=500  FILE=colvar FMT=%15.6f
\endplumedfile

When using PIV please cite \cite pipolo2017navigating .

(See also \ref PRINT)

*/
//+ENDPLUMEDOC

class PIV      : public Colvar
{
private:
  bool pbc, timer;
  ForwardDecl<Stopwatch> stopwatch_fwd;
  /// The stopwatch that times the different parts of the calculation
  Stopwatch& stopwatch=*stopwatch_fwd;
  int updatePIV;
  unsigned Nprec,Natm,Nlist,NLsize;
  // Fvol: volume scaling factor for distances
  double Fvol,Vol0,m_PIVdistance;
  std::string ref_file;
  // std:: vector<string> atype;
  NeighborList *nlall;
  std::vector<SwitchingFunction> sfs;
  std::vector<std:: vector<double> > rPIV;
  std::vector<double> scaling,r00;
  std::vector<double> nl_skin;
  std::vector<double> fmass;
  std::vector<bool> dosort;
  std::vector<Vector> compos;
  std::vector<string> sw;
  //std::vector<std:: vector<unsigned> > com2atoms;
  std::vector<NeighborList *> nl;
  std::vector<NeighborList *> nlcom;
  std::vector<Vector> m_deriv;
  Tensor m_virial;
  bool Svol,Sfac,cross,direct,doneigh,test,CompDer,com;
public:
  static void registerKeywords( Keywords& keys );
  PIV(const ActionOptions&);
  ~PIV();
  // active methods:
  virtual void calculate();
  void checkFieldsAllowed() {}
};

PLUMED_REGISTER_ACTION(PIV,"PIV")

void PIV::registerKeywords( Keywords& keys )
{
  Colvar::registerKeywords( keys );
  keys.add("numbered","SWITCH","The switching functions parameter."
           "You should specify a Switching function for all PIV blocks."
           "Details of the various switching "
           "functions you can use are provided on \\ref switchingfunction.");
  keys.add("compulsory","PRECISION","the precision for approximating reals with integers in sorting.");
  keys.add("compulsory","REF_FILE","PDB file name that contains the \\f$i\\f$th reference structure.");
  keys.add("compulsory","PIVATOMS","Number of atoms to use for PIV.");
  keys.add("compulsory","SORT","Whether to sort or not the PIV block.");
  keys.add("compulsory","ATOMTYPES","The atom types to use for PIV.");
  keys.add("optional","SFACTOR","Scale the PIV-distance by such block-specific factor");
  keys.add("optional","VOLUME","Scale atom-atom distances by the cubic root of the cell volume. The input volume is used to scale the R_0 value of the switching function. ");
  keys.add("optional","UPDATEPIV","Frequency (in steps) at which the PIV is updated.");
  keys.addFlag("TEST",false,"Print the actual and reference PIV and exit");
  keys.addFlag("COM",false,"Use centers of mass of groups of atoms instead of atoms as specified in the Pdb file");
  keys.addFlag("ONLYCROSS",false,"Use only cross-terms (A-B, A-C, B-C, ...) in PIV");
  keys.addFlag("ONLYDIRECT",false,"Use only direct-terms (A-A, B-B, C-C, ...) in PIV");
  keys.addFlag("DERIVATIVES",false,"Activate the calculation of the PIV for every class (needed for numerical derivatives).");
<<<<<<< HEAD
  keys.addFlag("NLIST",false,"Use a neighbour list for distance calculations.");
  keys.addFlag("TIMER",false,"Permorm timing analysis on heavy loops.");
  keys.add("optional","NL_CUTOFF","Neighbour lists cutoff.");
  keys.add("optional","NL_STRIDE","Update neighbour lists every NL_STRIDE steps.");
=======
  keys.addFlag("NLIST",false,"Use a neighbor list for distance calculations.");
  keys.addFlag("SERIAL",false,"Perform the calculation in serial - for debug purpose");
  keys.addFlag("TIMER",false,"Perform timing analysis on heavy loops.");
  keys.add("optional","NL_CUTOFF","Neighbor lists cutoff.");
  keys.add("optional","NL_STRIDE","Update neighbor lists every NL_STRIDE steps.");
>>>>>>> 23c6fcd0
  keys.add("optional","NL_SKIN","The maximum atom displacement tolerated for the neighbor lists update.");
  keys.reset_style("SWITCH","compulsory");
}

PIV::PIV(const ActionOptions&ao):
  PLUMED_COLVAR_INIT(ao),
  pbc(true),
  timer(false),
  updatePIV(1),
  Svol(false),
  Sfac(false),
  cross(true),
  direct(true),
  doneigh(false),
  CompDer(false),
  com(false),
  test(false),
  Nprec(1000),
  Natm(1),
  NLsize(1),
  Nlist(1),
  Fvol(1.),
  Vol0(0.),
  m_PIVdistance(0.),
  m_deriv(std:: vector<Vector>(1)),
  nl(std:: vector<NeighborList *>(Nlist)),
  rPIV(std:: vector<std:: vector<double> >(Nlist)),
  scaling(std:: vector<double>(Nlist)),
  r00(std:: vector<double>(Nlist)),
  sw(std:: vector<string>(Nlist)),
  nl_skin(std:: vector<double>(Nlist)),
  fmass(std:: vector<double>(Nlist)),
  dosort(std:: vector<bool>(Nlist)),
  nlcom(std:: vector<NeighborList *>(NLsize)),
  compos(std:: vector<Vector>(NLsize))
//com2atoms(std:: vector<std:: vector<unsigned> >(Nlist))
{
  log << "Starting PIV Constructor\n";

  // Precision on the real-to-integer transformation for the sorting
  parse("PRECISION",Nprec);
  if(Nprec<2) error("Precision must be => 2");

  // PBC
  bool nopbc=!pbc;
  parseFlag("NOPBC",nopbc);
  pbc=!nopbc;
  if(pbc) {
    log << "Using Periodic Boundary Conditions\n";
  } else  {
    log << "Isolated System (NO PBC)\n";
  }

  // SERIAL/PARALLEL
  if(runInSerial()) {
    log << "Serial PIV construction\n";
  } else     {
    log << "Parallel PIV construction\n";
    unsigned rank=comm.Get_rank();
  }

  // Derivatives
  parseFlag("DERIVATIVES",CompDer);
  if(CompDer) log << "Computing Derivatives\n";

  // Timing
  parseFlag("TIMER",timer);
  if(timer) {
    log << "Timing analysis\n";
    stopwatch.start();
    stopwatch.pause();
  }

  // Test
  parseFlag("TEST",test);

  // UPDATEPIV
  if(keywords.exists("UPDATEPIV")) {
    parse("UPDATEPIV",updatePIV);
  }

  // Test
  parseFlag("COM",com);
  if(com) log << "Building PIV using COMs\n";

  // Volume Scaling
  parse("VOLUME",Vol0);
  if (Vol0>0) {
    Svol=true;
  }

  // PIV direct and cross blocks
  bool oc=false,od=false;
  parseFlag("ONLYCROSS",oc);
  parseFlag("ONLYDIRECT",od);
  if (oc&&od) {
    error("ONLYCROSS and ONLYDIRECT are incompatible options!");
  }
  if(oc) {
    direct=false;
    log << "Using only CROSS-PIV blocks\n";
  }
  if(od) {
    cross=false;
    log << "Using only DIRECT-PIV blocks\n";
  }

  // Atoms for PIV
  parse("PIVATOMS",Natm);
  std:: vector<string> atype(Natm);
  parseVector("ATOMTYPES",atype);
  //if(atype.size()!=getNumberOfArguments() && atype.size()!=0) error("not enough values for ATOMTYPES");

  // Reference PDB file
  parse("REF_FILE",ref_file);
  PDB mypdb;
  FILE* fp=fopen(ref_file.c_str(),"r");
  if (fp!=NULL) {
    log<<"Opening PDB file with reference frame: "<<ref_file.c_str()<<"\n";
    mypdb.readFromFilepointer(fp,plumed.getAtoms().usingNaturalUnits(),0.1/atoms.getUnits().getLength());
    fclose (fp);
  } else {
    error("Error in reference PDB file");
  }

  // Build COM/Atom lists of AtomNumbers (this might be done in PBC.cpp)
  // Atomlist or Plist used to build pair lists
  std:: vector<std:: vector<AtomNumber> > Plist(Natm);
  // Atomlist used to build list of atoms for each COM
  std:: vector<std:: vector<AtomNumber> > comatm(1);
  // NLsize is the number of atoms in the pdb cell
  NLsize=mypdb.getAtomNumbers().size();
  // In the following P stands for Point (either an Atom or a COM)
  unsigned resnum=0;
  unsigned Pnum=0;
  // Presind (array size: number of residues) contains the contains the residue number
  //   this is because the residue numbers may not alwyas be ordered from 1 to resnum
  std:: vector<unsigned> Presind;
  // Build Presind
  for (unsigned i=0; i<mypdb.getAtomNumbers().size(); i++) {
    unsigned rind=mypdb.getResidueNumber(mypdb.getAtomNumbers()[i]);
    bool oldres=false;
    for (unsigned j=0; j<Presind.size(); j++) {
      if(rind==Presind[j]) {
        oldres=true;
      }
    }
    if(!oldres) {
      Presind.push_back(rind);
    }
  }
  resnum=Presind.size();

  // Pind0 is the atom/COM used in Nlists (for COM Pind0 is the first atom in the pdb belonging to that COM)
  unsigned Pind0size;
  if(com) {
    Pind0size=resnum;
  } else {
    Pind0size=NLsize;
  }
  std:: vector<unsigned> Pind0(Pind0size);
  // If COM resize important arrays
  comatm.resize(NLsize);
  if(com) {
    nlcom.resize(NLsize);
    compos.resize(NLsize);
    fmass.resize(NLsize,0.);
  }
  log << "Total COM/Atoms: " << Natm*resnum << " \n";
  // Build lists of Atoms/COMs for NLists
  //   comatm filled also for non_COM calculation for analysis purposes
  for (unsigned j=0; j<Natm; j++) {
    unsigned oind;
    for (unsigned i=0; i<Pind0.size(); i++) {
      Pind0[i]=0;
    }
    for (unsigned i=0; i<mypdb.getAtomNumbers().size(); i++) {
      // Residue/Atom AtomNumber: used to build NL for COMS/Atoms pairs.
      AtomNumber anum=mypdb.getAtomNumbers()[i];
      // ResidueName/Atomname associated to atom
      string rname=mypdb.getResidueName(anum);
      string aname=mypdb.getAtomName(anum);
      // Index associated to residue/atom: used to separate COM-lists
      unsigned rind=mypdb.getResidueNumber(anum);
      unsigned aind=anum.index();
      // This builds lists for NL
      string Pname;
      unsigned Pind;
      if(com) {
        Pname=rname;
        for(unsigned l=0; l<resnum; l++) {
          if(rind==Presind[l]) {
            Pind=l;
          }
        }
      } else {
        Pname=aname;
        Pind=aind;
      }
      if(Pname==atype[j]) {
        if(Pind0[Pind]==0) {
          // adding the atomnumber to the atom/COM list for pairs
          Plist[j].push_back(anum);
          Pind0[Pind]=aind+1;
          oind=Pind;
        }
        // adding the atomnumber to list of atoms for every COM/Atoms
        comatm[Pind0[Pind]-1].push_back(anum);
      }
    }
    // Output Lists
    log << "  Groups of type  " << j << ": " << Plist[j].size() << " \n";
    string gname;
    unsigned gsize;
    if(com) {
      gname=mypdb.getResidueName(comatm[Pind0[oind]-1][0]);
      gsize=comatm[Pind0[oind]-1].size();
    } else {
      gname=mypdb.getAtomName(comatm[Pind0[oind]-1][0]);
      gsize=1;
    }
    log.printf("    %6s %3s %13s %10i %6s\n", "type  ", gname.c_str(),"   containing ",gsize," atoms");
  }

  // This is to build the list with all the atoms
  std:: vector<AtomNumber> listall;
  for (unsigned i=0; i<mypdb.getAtomNumbers().size(); i++) {
    listall.push_back(mypdb.getAtomNumbers()[i]);
  }

  // PIV blocks and Neighbour Lists
  Nlist=0;
  // Direct adds the A-A ad B-B blocks (N)
  if(direct) {
    Nlist=Nlist+unsigned(Natm);
  }
  // Cross adds the A-B blocks (N*(N-1)/2)
  if(cross) {
    Nlist=Nlist+unsigned(double(Natm*(Natm-1))/2.);
  }
  // Resize vectors according to Nlist
  rPIV.resize(Nlist);

  // PIV scaled option
  scaling.resize(Nlist);
  for(unsigned j=0; j<Nlist; j++) {
    scaling[j]=1.;
  }
  if(keywords.exists("SFACTOR")) {
    parseVector("SFACTOR",scaling);
    //if(scaling.size()!=getNumberOfArguments() && scaling.size()!=0) error("not enough values for SFACTOR");
  }
  // Neighbour Lists option
  parseFlag("NLIST",doneigh);
  nl.resize(Nlist);
  nl_skin.resize(Nlist);
  if(doneigh) {
    std:: vector<double> nl_cut(Nlist,0.);
    std:: vector<int> nl_st(Nlist,0);
    parseVector("NL_CUTOFF",nl_cut);
    //if(nl_cut.size()!=getNumberOfArguments() && nl_cut.size()!=0) error("not enough values for NL_CUTOFF");
    parseVector("NL_STRIDE",nl_st);
    //if(nl_st.size()!=getNumberOfArguments() && nl_st.size()!=0) error("not enough values for NL_STRIDE");
    parseVector("NL_SKIN",nl_skin);
    //if(nl_skin.size()!=getNumberOfArguments() && nl_skin.size()!=0) error("not enough values for NL_SKIN");
    for (unsigned j=0; j<Nlist; j++) {
      if(nl_cut[j]<=0.0) error("NL_CUTOFF should be explicitly specified and positive");
      if(nl_st[j]<=0) error("NL_STRIDE should be explicitly specified and positive");
      if(nl_skin[j]<=0.) error("NL_SKIN should be explicitly specified and positive");
      nl_cut[j]=nl_cut[j]+nl_skin[j];
    }
    log << "Creating Neighbor Lists \n";
    // WARNING: is nl_cut meaningful here?
    nlall= new NeighborList(listall,pbc,getPbc(),nl_cut[0],nl_st[0]);
    if(com) {
      //Build lists of Atoms for every COM
      for (unsigned i=0; i<compos.size(); i++) {
        // WARNING: is nl_cut meaningful here?
        nlcom[i]= new NeighborList(comatm[i],pbc,getPbc(),nl_cut[0],nl_st[0]);
      }
    }
    unsigned ncnt=0;
    // Direct blocks AA, BB, CC, ...
    if(direct) {
      for (unsigned j=0; j<Natm; j++) {
        nl[ncnt]= new NeighborList(Plist[j],pbc,getPbc(),nl_cut[j],nl_st[j]);
        ncnt+=1;
      }
    }
    // Cross blocks AB, AC, BC, ...
    if(cross) {
      for (unsigned j=0; j<Natm; j++) {
        for (unsigned i=j+1; i<Natm; i++) {
          nl[ncnt]= new NeighborList(Plist[i],Plist[j],false,pbc,getPbc(),nl_cut[ncnt],nl_st[ncnt]);
          ncnt+=1;
        }
      }
    }
  } else {
    log << "WARNING: Neighbor List not activated this has not been tested!!  \n";
    nlall= new NeighborList(listall,pbc,getPbc());
    for (unsigned j=0; j<Nlist; j++) {
      nl[j]= new NeighborList(Plist[j],Plist[j],true,pbc,getPbc());
    }
  }
  // Output Nlist
  log << "Total Nlists: " << Nlist << " \n";
  for (unsigned j=0; j<Nlist; j++) {
    log << "  list " << j+1 << "   size " << nl[j]->size() << " \n";
  }
  // Calculate COM masses once and for all from lists
  if(com) {
    unsigned count=0;
    //log << "Computing COM masses  \n";
    for(unsigned j=0; j<compos.size(); j++) {
      double commass=0.;
      for(unsigned i=0; i<nlcom[j]->getFullAtomList().size(); i++) {
        unsigned andx=nlcom[j]->getFullAtomList()[i].index();
        commass+=mypdb.getOccupancy()[andx];
      }
      for(unsigned i=0; i<nlcom[j]->getFullAtomList().size(); i++) {
        unsigned andx=nlcom[j]->getFullAtomList()[i].index();
        if(commass>0.) {
          fmass[andx]=mypdb.getOccupancy()[andx]/commass;
        } else {
          fmass[andx]=1.;
        }
      }
    }
  }

  // Sorting
  dosort.resize(Nlist);
  std:: vector<int> ynsort(Nlist);
  parseVector("SORT",ynsort);
  for (unsigned i=0; i<Nlist; i++) {
    if(ynsort[i]==0||CompDer) {
      dosort[i]=false;
    } else {
      dosort[i]=true;
    }
  }

  //build box vectors and correct for pbc
  log << "Building the box from PDB data ... \n";
  Tensor Box=mypdb.getBoxVec();
  log << "  Done! A,B,C vectors in Cartesian space:  \n";
  log.printf("  A:  %12.6f%12.6f%12.6f\n", Box[0][0],Box[0][1],Box[0][2]);
  log.printf("  B:  %12.6f%12.6f%12.6f\n", Box[1][0],Box[1][1],Box[1][2]);
  log.printf("  C:  %12.6f%12.6f%12.6f\n", Box[2][0],Box[2][1],Box[2][2]);
  log << "Changing the PBC according to the new box \n";
  Pbc mypbc;
  mypbc.setBox(Box);
  log << "The box volume is " << mypbc.getBox().determinant() << " \n";

  //Compute scaling factor
  if(Svol) {
    Fvol=cbrt(Vol0/mypbc.getBox().determinant());
    log << "Scaling atom distances by  " << Fvol << " \n";
  } else {
    log << "Using unscaled atom distances \n";
  }

  r00.resize(Nlist);
  sw.resize(Nlist);
  for (unsigned j=0; j<Nlist; j++) {
    if( !parseNumbered( "SWITCH", j+1, sw[j] ) ) break;
  }
  if(CompDer) {
    // Set switching function parameters here only if computing derivatives
    //   now set at the beginning of the dynamics to solve the r0 issue
    log << "Switching Function Parameters \n";
    sfs.resize(Nlist);
    std::string errors;
    for (unsigned j=0; j<Nlist; j++) {
      if(Svol) {
        double r0;
        vector<string> data=Tools::getWords(sw[j]);
        data.erase(data.begin());
        bool tmp=Tools::parse(data,"R_0",r0);
        std::string old_r0; Tools::convert(r0,old_r0);
        r0*=Fvol;
        std::string new_r0; Tools::convert(r0,new_r0);
        std::size_t pos = sw[j].find("R_0");
        sw[j].replace(pos+4,old_r0.size(),new_r0);
      }
      sfs[j].set(sw[j],errors);
      std::string num;
      Tools::convert(j+1, num);
      if( errors.length()!=0 ) error("problem reading SWITCH" + num + " keyword : " + errors );
      r00[j]=sfs[j].get_r0();
      log << "  Swf: " << j << "  r0=" << (sfs[j].description()).c_str() << " \n";
    }
  }

  // build COMs from positions if requested
  if(com) {
    for(unsigned j=0; j<compos.size(); j++) {
      compos[j][0]=0.;
      compos[j][1]=0.;
      compos[j][2]=0.;
      for(unsigned i=0; i<nlcom[j]->getFullAtomList().size(); i++) {
        unsigned andx=nlcom[j]->getFullAtomList()[i].index();
        compos[j]+=fmass[andx]*mypdb.getPositions()[andx];
      }
    }
  }
  // build the rPIV distances (transformation and sorting is done afterwards)
  if(CompDer) {
    log << "  PIV  |  block   |     Size      |     Zeros     |     Ones      |" << " \n";
  }
  for(unsigned j=0; j<Nlist; j++) {
    for(unsigned i=0; i<nl[j]->size(); i++) {
      unsigned i0=(nl[j]->getClosePairAtomNumber(i).first).index();
      unsigned i1=(nl[j]->getClosePairAtomNumber(i).second).index();
      //calculate/get COM position of centers i0 and i1
      Vector Pos0,Pos1;
      if(com) {
        //if(pbc) makeWhole();
        Pos0=compos[i0];
        Pos1=compos[i1];
      } else {
        Pos0=mypdb.getPositions()[i0];
        Pos1=mypdb.getPositions()[i1];
      }
      Vector ddist;
      if(pbc) {
        ddist=mypbc.distance(Pos0,Pos1);
      } else {
        ddist=delta(Pos0,Pos1);
      }
      double df=0.;
      // Transformation and sorting done at the first timestep to solve the r0 definition issue
      if(CompDer) {
        rPIV[j].push_back(sfs[j].calculate(ddist.modulo()*Fvol, df));
      } else {
        rPIV[j].push_back(ddist.modulo()*Fvol);
      }
    }
    if(CompDer) {
      if(dosort[j]) {
        std::sort(rPIV[j].begin(),rPIV[j].end());
      }
      int lmt0=0;
      int lmt1=0;
      for(unsigned i=0; i<rPIV[j].size(); i++) {
        if(int(rPIV[j][i]*double(Nprec-1))==0) {
          lmt0+=1;
        }
        if(int(rPIV[j][i]*double(Nprec-1))==1) {
          lmt1+=1;
        }
      }
      log.printf("       |%10i|%15zu|%15i|%15i|\n", j, rPIV[j].size(), lmt0, lmt1);
    }
  }

  checkRead();
  // From the plumed manual on how to build-up a new Colvar
  addValueWithDerivatives();
  requestAtoms(nlall->getFullAtomList());
  setNotPeriodic();
  // getValue()->setPeridodicity(false);
  // set size of derivative vector
  m_deriv.resize(getNumberOfAtoms());
}

// The following deallocates pointers
PIV::~PIV()
{
  for (unsigned j=0; j<Nlist; j++) {
    delete nl[j];
  }
  if(com) {
    for (unsigned j=0; j<NLsize; j++) {
      delete nlcom[j];
    }
  }
  delete nlall;
}

void PIV::calculate()
{

  // Local varaibles
  // The following are probably needed as static arrays
  static int prev_stp=-1;
  static int init_stp=1;
  static std:: vector<std:: vector<Vector> > prev_pos(Nlist);
  static std:: vector<std:: vector<double> > cPIV(Nlist);
  static std:: vector<std:: vector<int> > Atom0(Nlist);
  static std:: vector<std:: vector<int> > Atom1(Nlist);
  std:: vector<std:: vector<int> > A0(Nprec);
  std:: vector<std:: vector<int> > A1(Nprec);
  unsigned stride=1;
  unsigned rank=0;

  if(!runInSerial()) {
    stride=comm.Get_size();
    rank=comm.Get_rank();
  } else {
    stride=1;
    rank=0;
  }

  // Transform (and sort) the rPIV before starting the dynamics
  if (((prev_stp==-1) || (init_stp==1)) &&!CompDer) {
    if(prev_stp!=-1) {init_stp=0;}
    // Calculate the volume scaling factor
    if(Svol) {
      Fvol=cbrt(Vol0/getBox().determinant());
    }
    //Set switching function parameters
    log << "\n";
    log << "REFERENCE PDB # " << prev_stp+2 << " \n";
    // Set switching function parameters here only if computing derivatives
    //   now set at the beginning of the dynamics to solve the r0 issue
    log << "Switching Function Parameters \n";
    sfs.resize(Nlist);
    std::string errors;
    for (unsigned j=0; j<Nlist; j++) {
      if(Svol) {
        double r0;
        vector<string> data=Tools::getWords(sw[j]);
        data.erase(data.begin());
        bool tmp=Tools::parse(data,"R_0",r0);
        std::string old_r0; Tools::convert(r0,old_r0);
        r0*=Fvol;
        std::string new_r0; Tools::convert(r0,new_r0);
        std::size_t pos = sw[j].find("R_0");
        sw[j].replace(pos+4,old_r0.size(),new_r0);
      }
      sfs[j].set(sw[j],errors);
      std::string num;
      Tools::convert(j+1, num);
      if( errors.length()!=0 ) error("problem reading SWITCH" + num + " keyword : " + errors );
      r00[j]=sfs[j].get_r0();
      log << "  Swf: " << j << "  r0=" << (sfs[j].description()).c_str() << " \n";
    }
    //Transform and sort
    log << "Building Reference PIV Vector \n";
    log << "  PIV  |  block   |     Size      |     Zeros     |     Ones      |" << " \n";
    double df=0.;
    for (unsigned j=0; j<Nlist; j++) {
      for (unsigned i=0; i<rPIV[j].size(); i++) {
        rPIV[j][i]=sfs[j].calculate(rPIV[j][i], df);
      }
      if(dosort[j]) {
        std::sort(rPIV[j].begin(),rPIV[j].end());
      }
      int lmt0=0;
      int lmt1=0;
      for(unsigned i=0; i<rPIV[j].size(); i++) {
        if(int(rPIV[j][i]*double(Nprec-1))==0) {
          lmt0+=1;
        }
        if(int(rPIV[j][i]*double(Nprec-1))==1) {
          lmt1+=1;
        }
      }
      log.printf("       |%10i|%15zu|%15i|%15i|\n", j, rPIV[j].size(), lmt0, lmt1);
    }
    log << "\n";
  }
  // Do the sorting only once per timestep to avoid building the PIV N times for N rPIV PDB structures!
  if ((getStep()>prev_stp&&getStep()%updatePIV==0)||CompDer) {
    if (CompDer) log << " Step " << getStep() << "  Computing Derivatives NON-SORTED PIV \n";
    //
    // build COMs from positions if requested
    if(com) {
      if(pbc) makeWhole();
      for(unsigned j=0; j<compos.size(); j++) {
        compos[j][0]=0.;
        compos[j][1]=0.;
        compos[j][2]=0.;
        for(unsigned i=0; i<nlcom[j]->getFullAtomList().size(); i++) {
          unsigned andx=nlcom[j]->getFullAtomList()[i].index();
          compos[j]+=fmass[andx]*getPosition(andx);
        }
      }
    }
    // update neighbor lists when an atom moves out of the Neighbor list skin
    if (doneigh) {
      bool doupdate=false;
      // For the first step build previous positions = actual positions
      if (prev_stp==-1) {
        bool docom=com;
        for (unsigned j=0; j<Nlist; j++) {
          for (unsigned i=0; i<nl[j]->getFullAtomList().size(); i++) {
            Vector Pos;
            if(docom) {
              Pos=compos[i];
            } else {
              Pos=getPosition(nl[j]->getFullAtomList()[i].index());
            }
            prev_pos[j].push_back(Pos);
          }
        }
        doupdate=true;
      }
      // Decide whether to update lists based on atom displacement, every stride
      std:: vector<std:: vector<Vector> > tmp_pos(Nlist);
      if (getStep() % nlall->getStride() ==0) {
        bool docom=com;
        for (unsigned j=0; j<Nlist; j++) {
          for (unsigned i=0; i<nl[j]->getFullAtomList().size(); i++) {
            Vector Pos;
            if(docom) {
              Pos=compos[i];
            } else {
              Pos=getPosition(nl[j]->getFullAtomList()[i].index());
            }
            tmp_pos[j].push_back(Pos);
            if (pbcDistance(tmp_pos[j][i],prev_pos[j][i]).modulo()>=nl_skin[j]) {
              doupdate=true;
            }
          }
        }
      }
      // Update Nlists if needed
      if (doupdate==true) {
        for (unsigned j=0; j<Nlist; j++) {
          for (unsigned i=0; i<nl[j]->getFullAtomList().size(); i++) {
            prev_pos[j][i]=tmp_pos[j][i];
          }
          nl[j]->update(prev_pos[j]);
          log << " Step " << getStep() << "  Neighbour lists updated " << nl[j]->size() << " \n";
        }
      }
    }
    // Calculate the volume scaling factor
    if(Svol) {
      Fvol=cbrt(Vol0/getBox().determinant());
    }
    Vector ddist;
    // Global to local variables
    bool doserial=runInSerial();
    // Build "Nlist" PIV blocks
    for(unsigned j=0; j<Nlist; j++) {
      if(dosort[j]) {
        // from global to local variables to speedup the for loop with if statements
        bool docom=com;
        bool dopbc=pbc;
        // Vectors collecting occupancies: OrdVec one rank, OrdVecAll all ranks
        std:: vector<int> OrdVec(Nprec,0);
        cPIV[j].resize(0);
        Atom0[j].resize(0);
        Atom1[j].resize(0);
        // Building distances for the PIV vector at time t
        if(timer) stopwatch.start("1 Build cPIV");
        for(unsigned i=rank; i<nl[j]->size(); i+=stride) {
          unsigned i0=(nl[j]->getClosePairAtomNumber(i).first).index();
          unsigned i1=(nl[j]->getClosePairAtomNumber(i).second).index();
          Vector Pos0,Pos1;
          if(docom) {
            Pos0=compos[i0];
            Pos1=compos[i1];
          } else {
            Pos0=getPosition(i0);
            Pos1=getPosition(i1);
          }
          if(dopbc) {
            ddist=pbcDistance(Pos0,Pos1);
          } else {
            ddist=delta(Pos0,Pos1);
          }
          double df=0.;
          //Integer sorting ... faster!
          //Transforming distances with the Switching function + real to integer transformation
          int Vint=int(sfs[j].calculate(ddist.modulo()*Fvol, df)*double(Nprec-1)+0.5);
          //Integer transformed distance values as index of the Ordering Vector OrdVec
          OrdVec[Vint]+=1;
          //Keeps track of atom indices for force and virial calculations
          A0[Vint].push_back(i0);
          A1[Vint].push_back(i1);
        }
        if(timer) stopwatch.stop("1 Build cPIV");
        if(timer) stopwatch.start("2 Sort cPIV");
        if(!doserial && comm.initialized()) {
          // Vectors keeping track of the dimension and the starting-position of the rank-specific pair vector in the big pair vector.
          std:: vector<int> Vdim(stride,0);
          std:: vector<int> Vpos(stride,0);
          // Vectors collecting occupancies: OrdVec one rank, OrdVecAll all ranks
          std:: vector<int> OrdVecAll(stride*Nprec);
          // Big vectors contining all Atom indexes for every occupancy (Atom0O(Nprec,n) and Atom1O(Nprec,n) matrices in one vector)
          std:: vector<int> Atom0F;
          std:: vector<int> Atom1F;
          // Vector used to reconstruct arrays
          std:: vector<unsigned> k(stride,0);
          // Zeros might be many, this slows down a lot due to MPI communication
          // Avoid passing the zeros (i=1) for atom indices
          for(unsigned i=1; i<Nprec; i++) {
            // Building long vectors with all atom indexes for occupancies ordered from i=1 to i=Nprec-1
            // Can this be avoided ???
            Atom0F.insert(Atom0F.end(),A0[i].begin(),A0[i].end());
            Atom1F.insert(Atom1F.end(),A1[i].begin(),A1[i].end());
            A0[i].resize(0);
            A1[i].resize(0);
          }
          // Resize partial arrays to fill up for the next PIV block
          A0[0].resize(0);
          A1[0].resize(0);
          A0[Nprec-1].resize(0);
          A1[Nprec-1].resize(0);
          // Avoid passing the zeros (i=1) for atom indices
          OrdVec[0]=0;
          OrdVec[Nprec-1]=0;

          // Wait for all ranks before communication of Vectors
          comm.Barrier();

          // pass the array sizes before passing the arrays
          int dim=Atom0F.size();
          // Vdim and Vpos keep track of the dimension and the starting-position of the rank-specific pair vector in the big pair vector.
          comm.Allgather(&dim,1,&Vdim[0],1);

          // TO BE IMPROVED: the following may be done by the rank 0 (now every rank does it)
          int Fdim=0;
          for(unsigned i=1; i<stride; i++) {
            Vpos[i]=Vpos[i-1]+Vdim[i-1];
            Fdim+=Vdim[i];
          }
          Fdim+=Vdim[0];
          // build big vectors for atom pairs on all ranks for all ranks
          std:: vector<int> Atom0FAll(Fdim);
          std:: vector<int> Atom1FAll(Fdim);
          // TO BE IMPROVED: Allgathers may be substituded by gathers by proc 0
          //   Moreover vectors are gathered head-to-tail and assembled later-on in a serial step.
          // Gather the full Ordering Vector (occupancies). This is what we need to build the PIV
          comm.Allgather(&OrdVec[0],Nprec,&OrdVecAll[0],Nprec);
          // Gather the vectors of atom pairs to keep track of the idexes for the forces
          comm.Allgatherv(&Atom0F[0],Atom0F.size(),&Atom0FAll[0],&Vdim[0],&Vpos[0]);
          comm.Allgatherv(&Atom1F[0],Atom1F.size(),&Atom1FAll[0],&Vdim[0],&Vpos[0]);

          // Reconstruct the full vectors from collections of Allgathered parts (this is a serial step)
          // This is the tricky serial step, to assemble toghether PIV and atom-pair info from head-tail big vectors
          // Loop before on l and then on i would be better but the allgather should be modified
          // Loop on blocks
          //for(unsigned m=0;m<Nlist;m++) {
          // Loop on Ordering Vector size excluding zeros (i=1)
          if(timer) stopwatch.stop("2 Sort cPIV");
          if(timer) stopwatch.start("3 Reconstruct cPIV");
          for(unsigned i=1; i<Nprec; i++) {
            // Loop on the ranks
            for(unsigned l=0; l<stride; l++) {
              // Loop on the number of head-to-tail pieces
              for(unsigned m=0; m<OrdVecAll[i+l*Nprec]; m++) {
                // cPIV is the current PIV at time t
                cPIV[j].push_back(double(i)/double(Nprec-1));
                Atom0[j].push_back(Atom0FAll[k[l]+Vpos[l]]);
                Atom1[j].push_back(Atom1FAll[k[l]+Vpos[l]]);
                k[l]+=1;
              }
            }
          }
          if(timer) stopwatch.stop("3 Reconstruct cPIV");
        } else {
          for(unsigned i=1; i<Nprec; i++) {
            for(unsigned m=0; m<OrdVec[i]; m++) {
              cPIV[j].push_back(double(i)/double(Nprec-1));
              Atom0[j].push_back(A0[i][m]);
              Atom1[j].push_back(A1[i][m]);
            }
          }
        }
      }
    }
  }
  Vector distance;
  double dfunc=0.;
  // Calculate volume scaling factor
  if(Svol) {
    Fvol=cbrt(Vol0/getBox().determinant());
  }

  // This test may be run by specifying the TEST keyword as input, it pritnts rPIV and cPIV and quits
  if(test) {
    unsigned limit=0;
    for(unsigned j=0; j<Nlist; j++) {
      if(dosort[j]) {
        limit = cPIV[j].size();
      } else {
        limit = rPIV[j].size();
      }
      log.printf("PIV Block:  %6i %12s %6i \n", j, "      Size:", limit);
      log.printf("%6s%6s%12s%12s%36s\n","     i","     j", "    c-PIV   ","    r-PIV   ","   i-j distance vector       ");
      for(unsigned i=0; i<limit; i++) {
        unsigned i0=0;
        unsigned i1=0;
        if(dosort[j]) {
          i0=Atom0[j][i];
          i1=Atom1[j][i];
        } else {
          i0=(nl[j]->getClosePairAtomNumber(i).first).index();
          i1=(nl[j]->getClosePairAtomNumber(i).second).index();
        }
        Vector Pos0,Pos1;
        if(com) {
          Pos0=compos[i0];
          Pos1=compos[i1];
        } else {
          Pos0=getPosition(i0);
          Pos1=getPosition(i1);
        }
        if(pbc) {
          distance=pbcDistance(Pos0,Pos1);
        } else {
          distance=delta(Pos0,Pos1);
        }
        dfunc=0.;
        double cP,rP;
        if(dosort[j]) {
          cP = cPIV[j][i];
          rP = rPIV[j][rPIV[j].size()-cPIV[j].size()+i];
        } else {
          double dm=distance.modulo();
          cP = sfs[j].calculate(dm*Fvol, dfunc);
          rP = rPIV[j][i];
        }
        log.printf("%6i%6i%12.6f%12.6f%12.6f%12.6f%12.6f\n",i0,i1,cP,rP,distance[0],distance[1],distance[2]);
      }
    }
    log.printf("This was a test, now exit \n");
    exit();
  }

  if(timer) stopwatch.start("4 Build For Derivatives");
  // non-global variables Nder and Scalevol defined to speedup if structures in cycles
  bool Nder=CompDer;
  bool Scalevol=Svol;
  if(getStep()%updatePIV==0) {
    // set to zero PIVdistance, derivatives and virial when they are calculated
    for(unsigned j=0; j<m_deriv.size(); j++) {
      for(unsigned k=0; k<3; k++) {m_deriv[j][k]=0.;}
    }
    for(unsigned j=0; j<3; j++) {
      for(unsigned k=0; k<3; k++) {
        m_virial[j][k]=0.;
      }
    }
    m_PIVdistance=0.;
    // Re-compute atomic distances for derivatives and compute PIV-PIV distance
    for(unsigned j=0; j<Nlist; j++) {
      unsigned limit=0;
      // dosorting definition is to speedup if structure in cycles with non-global variables
      bool dosorting=dosort[j];
      bool docom=com;
      bool dopbc=pbc;
      if(dosorting) {
        limit = cPIV[j].size();
      } else {
        limit = rPIV[j].size();
      }
      for(unsigned i=rank; i<limit; i+=stride) {
        unsigned i0=0;
        unsigned i1=0;
        if(dosorting) {
          i0=Atom0[j][i];
          i1=Atom1[j][i];
        } else {
          i0=(nl[j]->getClosePairAtomNumber(i).first).index();
          i1=(nl[j]->getClosePairAtomNumber(i).second).index();
        }
        Vector Pos0,Pos1;
        if(docom) {
          Pos0=compos[i0];
          Pos1=compos[i1];
        } else {
          Pos0=getPosition(i0);
          Pos1=getPosition(i1);
        }
        if(dopbc) {
          distance=pbcDistance(Pos0,Pos1);
        } else {
          distance=delta(Pos0,Pos1);
        }
        dfunc=0.;
        // this is needed for dfunc and dervatives
        double dm=distance.modulo();
        double tPIV = sfs[j].calculate(dm*Fvol, dfunc);
        // PIV distance
        double coord=0.;
        if(!dosorting||Nder) {
          coord = tPIV - rPIV[j][i];
        } else {
          coord = cPIV[j][i] - rPIV[j][rPIV[j].size()-cPIV[j].size()+i];
        }
        // Calculate derivatives, virial, and variable=sum_j (scaling[j] *(cPIV-rPIV)_j^2)
        // WARNING: dfunc=dswf/(Fvol*dm)  (this may change in future Plumed versions)
        double tmp = 2.*scaling[j]*coord*Fvol*Fvol*dfunc;
        Vector tmpder = tmp*distance;
        // 0.5*(x_i-x_k)*f_ik         (force on atom k due to atom i)
        if(docom) {
          Vector dist;
          for(unsigned k=0; k<nlcom[i0]->getFullAtomList().size(); k++) {
            unsigned x0=nlcom[i0]->getFullAtomList()[k].index();
            m_deriv[x0] -= tmpder*fmass[x0];
            for(unsigned l=0; l<3; l++) {
              dist[l]=0.;
            }
            Vector P0=getPosition(x0);
            for(unsigned l=0; l<nlcom[i0]->getFullAtomList().size(); l++) {
              unsigned x1=nlcom[i0]->getFullAtomList()[l].index();
              Vector P1=getPosition(x1);
              if(dopbc) {
                dist+=pbcDistance(P0,P1);
              } else {
                dist+=delta(P0,P1);
              }
            }
            for(unsigned l=0; l<nlcom[i1]->getFullAtomList().size(); l++) {
              unsigned x1=nlcom[i1]->getFullAtomList()[l].index();
              Vector P1=getPosition(x1);
              if(dopbc) {
                dist+=pbcDistance(P0,P1);
              } else {
                dist+=delta(P0,P1);
              }
            }
            m_virial    -= 0.25*fmass[x0]*Tensor(dist,tmpder);
          }
          for(unsigned k=0; k<nlcom[i1]->getFullAtomList().size(); k++) {
            unsigned x1=nlcom[i1]->getFullAtomList()[k].index();
            m_deriv[x1] += tmpder*fmass[x1];
            for(unsigned l=0; l<3; l++) {
              dist[l]=0.;
            }
            Vector P1=getPosition(x1);
            for(unsigned l=0; l<nlcom[i1]->getFullAtomList().size(); l++) {
              unsigned x0=nlcom[i1]->getFullAtomList()[l].index();
              Vector P0=getPosition(x0);
              if(dopbc) {
                dist+=pbcDistance(P1,P0);
              } else {
                dist+=delta(P1,P0);
              }
            }
            for(unsigned l=0; l<nlcom[i0]->getFullAtomList().size(); l++) {
              unsigned x0=nlcom[i0]->getFullAtomList()[l].index();
              Vector P0=getPosition(x0);
              if(dopbc) {
                dist+=pbcDistance(P1,P0);
              } else {
                dist+=delta(P1,P0);
              }
            }
            m_virial    += 0.25*fmass[x1]*Tensor(dist,tmpder);
          }
        } else {
          m_deriv[i0] -= tmpder;
          m_deriv[i1] += tmpder;
          m_virial    -= tmp*Tensor(distance,distance);
        }
        if(Scalevol) {
          m_virial+=1./3.*tmp*dm*dm*Tensor::identity();
        }
        m_PIVdistance    += scaling[j]*coord*coord;
      }
    }

    if (!runInSerial() && comm.initialized()) {
      comm.Barrier();
      comm.Sum(&m_PIVdistance,1);
      if(!m_deriv.empty()) comm.Sum(&m_deriv[0][0],3*m_deriv.size());
      comm.Sum(&m_virial[0][0],9);
    }
  }
  prev_stp=getStep();

  //Timing
  if(timer) stopwatch.stop("4 Build For Derivatives");
  if(timer) {
    log.printf("Timings for action %s with label %s \n", getName().c_str(), getLabel().c_str() );
    log<<stopwatch;
  }

  // Update derivatives, virial, and variable (PIV-distance^2)
  for(unsigned i=0; i<m_deriv.size(); ++i) setAtomsDerivatives(i,m_deriv[i]);
  setValue           (m_PIVdistance);
  setBoxDerivatives  (m_virial);
}
//Close Namespaces at the very beginning
}
}
<|MERGE_RESOLUTION|>--- conflicted
+++ resolved
@@ -241,18 +241,10 @@
   keys.addFlag("ONLYCROSS",false,"Use only cross-terms (A-B, A-C, B-C, ...) in PIV");
   keys.addFlag("ONLYDIRECT",false,"Use only direct-terms (A-A, B-B, C-C, ...) in PIV");
   keys.addFlag("DERIVATIVES",false,"Activate the calculation of the PIV for every class (needed for numerical derivatives).");
-<<<<<<< HEAD
   keys.addFlag("NLIST",false,"Use a neighbour list for distance calculations.");
   keys.addFlag("TIMER",false,"Permorm timing analysis on heavy loops.");
   keys.add("optional","NL_CUTOFF","Neighbour lists cutoff.");
   keys.add("optional","NL_STRIDE","Update neighbour lists every NL_STRIDE steps.");
-=======
-  keys.addFlag("NLIST",false,"Use a neighbor list for distance calculations.");
-  keys.addFlag("SERIAL",false,"Perform the calculation in serial - for debug purpose");
-  keys.addFlag("TIMER",false,"Perform timing analysis on heavy loops.");
-  keys.add("optional","NL_CUTOFF","Neighbor lists cutoff.");
-  keys.add("optional","NL_STRIDE","Update neighbor lists every NL_STRIDE steps.");
->>>>>>> 23c6fcd0
   keys.add("optional","NL_SKIN","The maximum atom displacement tolerated for the neighbor lists update.");
   keys.reset_style("SWITCH","compulsory");
 }
