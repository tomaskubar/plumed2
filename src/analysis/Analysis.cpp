/* +++++++++++++++++++++++++++++++++++++++++++++++++++++++++++++++++++++++++
   Copyright (c) 2013 The plumed team
   (see the PEOPLE file at the root of the distribution for a list of names)

   See http://www.plumed-code.org for more information.

   This file is part of plumed, version 2.

   plumed is free software: you can redistribute it and/or modify
   it under the terms of the GNU Lesser General Public License as published by
   the Free Software Foundation, either version 3 of the License, or
   (at your option) any later version.

   plumed is distributed in the hope that it will be useful,
   but WITHOUT ANY WARRANTY; without even the implied warranty of
   MERCHANTABILITY or FITNESS FOR A PARTICULAR PURPOSE.  See the
   GNU Lesser General Public License for more details.

   You should have received a copy of the GNU Lesser General Public License
   along with plumed.  If not, see <http://www.gnu.org/licenses/>.
+++++++++++++++++++++++++++++++++++++++++++++++++++++++++++++++++++++++++ */

#include "Analysis.h"
#include "core/ActionSet.h"
#include "core/ActionWithValue.h"
#include "core/PlumedMain.h"
#include "core/Atoms.h"
#include "tools/IFile.h"
#include "reference/ReferenceConfiguration.h"
#include "reference/ReferenceArguments.h"
#include "reference/ReferenceAtoms.h"
#include "reference/MetricRegister.h"

namespace PLMD {
namespace analysis {

//+PLUMEDOC INTERNAL reweighting
/*
Calculate free energies from a biassed/higher temperature trajectory. 

We can use our knowledge of the Boltzmann distribution in the cannonical ensemble to reweight the data
contained in trajectories.  Using this procedure we can take trajectory at temperature \f$T_1\f$ and use it to 
extract probabilities at a different temperature, \f$T_2\f$, using:

\f[
P(s',t) = \frac{ \sum_{t'}^t \delta( s(x) - s' ) \exp\left( +( \left[\frac{1}{T_1} - \frac{1}{T_2}\right] \frac{U(x,t')}{k_B} \right) }{ \sum_t'^t \exp\left( +\left[\frac{1}{T_1} - \frac{1}{T_2}\right] \frac{U(x,t')}{k_B} \right) }
\f]

where \f$U(x,t')\f$ is the potential energy of the system.  Alternatively, if a static or pseudo-static bias \f$V(x,t')\f$ is acting on 
the system we can remove this bias and get the unbiased probability distribution using:

\f[
P(s',t) = \frac{ \sum_{t'}^t \delta( s(x) - s' ) \exp\left( +\frac{V(x,t')}{k_B T} \right) }{ \sum_t'^t \exp\left( +\frac{V(x,t')}{k_B T} \right) } 
\f]

*/
//+ENDPLUMEDOC

void Analysis::registerKeywords( Keywords& keys ){
  Action::registerKeywords( keys );
  ActionPilot::registerKeywords( keys );
  ActionAtomistic::registerKeywords( keys );
  ActionWithArguments::registerKeywords( keys );
  keys.use("ARG");
  keys.add("compulsory","METRIC","EUCLIDEAN","how are we measuring the distances between configurations");
  keys.add("compulsory","STRIDE","1","the frequency with which data should be stored for analysis");
  keys.addFlag("USE_ALL_DATA",false,"use the data from the entire trajectory to perform the analysis");
  keys.add("compulsory","RUN","the frequency with which to run the analysis algorithm. This is not required if you specify USE_ALL_DATA");
  keys.add("optional","FMT","the format that should be used in analysis output files");
  keys.addFlag("REWEIGHT_BIAS",false,"reweight the data using all the biases acting on the dynamics. For more information see \\ref reweighting.");
  keys.add("optional","TEMP","the system temperature.  This is required if you are reweighting.");
  keys.add("optional","REWEIGHT_TEMP","reweight data from a trajectory at one temperature and output the probability "
                                      "distribution at a second temperature. For more information see \\ref reweighting. "
                                      "This is not possible during postprocessing.");
  keys.addFlag("WRITE_CHECKPOINT",false,"write out a checkpoint so that the analysis can be restarted in a later run");
  keys.add("hidden","REUSE_DATA_FROM","eventually this will allow you to analyse the same set of data multiple times");
  keys.add("hidden","IGNORE_REWEIGHTING","this allows you to ignore any reweighting factors");
  keys.reserveFlag("NOMEMORY",false,"analyse each block of data separately");
  ActionWithVessel::registerKeywords( keys ); keys.remove("TOL"); 
}

Analysis::Analysis(const ActionOptions&ao):
Action(ao),
ActionPilot(ao),
ActionAtomistic(ao),
ActionWithArguments(ao),
ActionWithVessel(ao),
single_run(false),
nomemory(true),
write_chq(false),
reusing_data(false),
ignore_reweight(false),
needeng(false),
idata(0),
firstAnalysisDone(false),
old_norm(0.0),
<<<<<<< HEAD
current_args(getNumberOfArguments()),
argument_names(getNumberOfArguments())
{
  // Make a vector containing all the argument names
  for(unsigned i=0;i<getNumberOfArguments();++i) argument_names[i]=getPntrToArgument(i)->getName();
  // Read in the metric style
  parse("METRIC",metricname); std::vector<AtomNumber> atom_numbers;
  ReferenceConfiguration* checkref=metricRegister().create<ReferenceConfiguration>( metricname );
  // Check if we should read atoms
  ReferenceAtoms* hasatoms=dynamic_cast<ReferenceAtoms*>( checkref );
  if( hasatoms ){
      parseAtomList("ATOMS",atom_numbers); requestAtoms(atom_numbers);
      log.printf("  monitoring positions of atoms ");
      for(unsigned i=0;i<atom_numbers.size();++i) log.printf("%d ",atom_numbers[i].serial() );
      log.printf("\n");
  }
  // Check if we should read arguments
  ReferenceArguments* hasargs=dynamic_cast<ReferenceArguments*>( checkref );
  if( !hasargs && getNumberOfArguments()!=0 ) error("use of arguments with metric type " + metricname + " is invalid");
  if( hasatoms && hasargs ) error("currently dependencies break if you have both arguments and atoms");
  // And delte the fake reference we created
  delete checkref;

=======
ofmt("%f")
{
  parse("FMT",ofmt);  // Read the format for output files
>>>>>>> fb6f1dff
  std::string prev_analysis; parse("REUSE_DATA_FROM",prev_analysis);
  if( prev_analysis.length()>0 ){
      reusing_data=true;
      mydatastash=plumed.getActionSet().selectWithLabel<Analysis*>( prev_analysis );
      if( !mydatastash ) error("could not find analysis action named " + prev_analysis );
      parseFlag("IGNORE_REWEIGHTING",ignore_reweight);
      if( ignore_reweight ) log.printf("  reusing data stored by %s but ignoring all reweighting\n",prev_analysis.c_str() );
      else log.printf("  reusing data stored by %s\n",prev_analysis.c_str() ); 
  } else { 
      if( keywords.exists("REWEIGHT_BIAS") ){
         bool dobias; parseFlag("REWEIGHT_BIAS",dobias);
         if( dobias ){
             std::vector<ActionWithValue*> all=plumed.getActionSet().select<ActionWithValue*>();
             if( all.empty() ) error("your input file is not telling plumed to calculate anything");
             std::vector<Value*> arg( getArguments() );
             log.printf("  reweigting using the following biases ");
             for(unsigned j=0;j<all.size();j++){
                 std::string flab; flab=all[j]->getLabel() + ".bias";
                 if( all[j]->exists(flab) ){ 
                    biases.push_back( all[j]->copyOutput(flab) ); 
                    arg.push_back( all[j]->copyOutput(flab) ); 
                    log.printf(" %s",flab.c_str()); 
                 }
             }
             log.printf("\n");
             if( biases.empty() ) error("you are asking to reweight bias but there does not appear to be a bias acting on your system");
             requestArguments( arg ); 
         }
      }

      simtemp=0.; parse("TEMP",simtemp);
      if( simtemp==0 && !biases.empty() ) error("to reweight you must specify a temperature use TEMP");
      rtemp=0; 
      if( keywords.exists("REWEIGHT_TEMP") ) parse("REWEIGHT_TEMP",rtemp);
      if( rtemp!=0 ){
          if( simtemp==0 ) error("to reweight you must specify a temperature use TEMP");
          needeng=true;
          log.printf("  reweighting simulation at %f to probabilities at temperature %f\n",simtemp,rtemp);
      }

      parseFlag("USE_ALL_DATA",single_run); 
      if( !single_run ){
          parse("RUN",freq );
          log.printf("  running analysis every %u steps\n",freq);
          if( freq%getStride()!= 0 ) error("Frequncy of running is not a multiple of the stride");
          ndata=std::floor(freq/getStride() );
          data.resize( ndata );
          for(unsigned i=0;i<ndata;++i){ 
             data[i]=metricRegister().create<ReferenceConfiguration>( metricname ); 
             data[i]->setNamesAndAtomNumbers( atom_numbers, argument_names );
          }
          logweights.resize( ndata );
          weights.resize( ndata );
      } else {       
          log.printf("  analyzing all data in trajectory\n");
      }
      if( keywords.exists("NOMEMORY") ){ nomemory=false; parseFlag("NOMEMORY",nomemory); }
      if(nomemory) log.printf("  doing a separate analysis for each block of data\n");
      parseFlag("WRITE_CHECKPOINT",write_chq);
      if( write_chq && single_run ){
          write_chq=false;
          warning("ignoring WRITE_CHECKPOINT flag because we are analyzing all data");
      }

      // We need no restart file if we are just collecting data and analyzing all of it
      std::string filename = getName() + "_" + getLabel() + ".chkpnt"; 
      if( write_chq ) rfile.link(*this);
      if( plumed.getRestart() ){
          if( single_run ) error("cannot restart histogram when using the USE_ALL_DATA option");
          if( !write_chq ) warning("restarting without writing a checkpoint file is somewhat strange");
          // Read in data from input file
          readDataFromFile( filename );
          // Setup the restart file (append mode)
          if( write_chq ) rfile.open( filename.c_str() );  // In append mode automatically because of restart
          // Run the analysis if we stoped in the middle of it last time
          log.printf("  restarting analysis with %u points read from restart file\n",idata);
      } else if( write_chq ){
          // Setup the restart file (delete any old one)
          rfile.open( filename.c_str() );  // In overwrite mode automatically because there is no restart
      }
      if( write_chq ){
         rfile.addConstantField("old_normalization");
         for(unsigned i=0;i<getNumberOfArguments();++i) rfile.setupPrintValue( getPntrToArgument(i) );
      }
  }
}

void Analysis::readDataFromFile( const std::string& filename ){
  FILE* fp=fopen(filename.c_str(),"r"); double tstep, oldtstep; 
  if(fp!=NULL){
     bool do_read=true, first=true;
     while (do_read) {
        PDB mypdb;
        do_read=mypdb.readFromFilepointer(fp,plumed.getAtoms().usingNaturalUnits(),0.1/atoms.getUnits().getLength());
        if(do_read){
           data[idata]->set( mypdb );
           data[idata]->parse("TIME",tstep);
           if( !first && ((tstep-oldtstep) - getStride()*plumed.getAtoms().getTimeStep())>plumed.getAtoms().getTimeStep() ){
              error("frequency of data storage in " + filename + " is not equal to frequency of data storage plumed.dat file");
           }
           data[idata]->parse("LOG_WEIGHT",logweights[idata]);
           data[idata]->parse("OLD_NORM",old_norm);
           data[idata]->checkRead();
           idata++; first=false; oldtstep=tstep;
        } else{
           break; 
        } 
     }
  }
  fclose(fp);
  if(old_norm>0) firstAnalysisDone=true;
}

void Analysis::parseOutputFile( const std::string& key, std::string& filename ){
  parse(key,filename);
  if(filename=="dont output") return;

  if( !plumed.getRestart() ){
      OFile ofile; ofile.link(*this);
      ofile.setBackupString("analysis");
      ofile.backupAllFiles(filename);
  } 
}

void Analysis::prepare(){
  if(needeng) plumed.getAtoms().setCollectEnergy(true);
}

void Analysis::calculate(){
  // Don't store the first step (also don't store if we are getting data from elsewhere)
  if( getStep()==0 || reusing_data ) return;
  // This is used when we have a full quota of data from the first run
  if( idata==logweights.size() ) return; 

  // Retrieve the bias
  double bias=0.0; for(unsigned i=0;i<biases.size();++i) bias+=biases[i]->get();

  double ww=0;
  if(needeng){
     double energy=plumed.getAtoms().getEnergy()+bias;
     // Reweighting because of temperature difference
     ww=-( (1.0/rtemp) - (1.0/simtemp) )*(energy+bias) / plumed.getAtoms().getKBoltzmann();
     // Reweighting because of biases
     if( !biases.empty() ) ww += bias/( plumed.getAtoms().getKBoltzmann()*simtemp );
  }

  // Get the arguments ready to transfer to reference configuration
  for(unsigned i=0;i<getNumberOfArguments();++i) current_args[i]=getArgument(i);

  if(single_run){
     data.push_back( metricRegister().create<ReferenceConfiguration>( metricname ) );
     plumed_dbg_assert( data.size()==idata+1 );
     data[idata]->setNamesAndAtomNumbers( getAbsoluteIndexes(), argument_names );
     data[idata]->setReference( getPositions(), current_args, getMetric() );
     logweights.push_back(ww);
  } else {
     // Get the arguments and store them in a vector of vectors
     data[idata]->setReference( getPositions(), current_args, getMetric() );
     logweights[idata] = ww; 
  }
  // Write data to checkpoint file
  if( write_chq ) data[idata]->print( rfile, getTime(), logweights[idata], old_norm );
  // Increment data counter
  idata++;
}

Analysis::~Analysis(){
  for(unsigned i=0;i<data.size();++i ) delete data[i];
  if( write_chq ) rfile.close();
}

std::vector<double> Analysis::getMetric() const {
  // Add more exotic metrics in here -- FlexibleHill for instance
  std::vector<double> empty;
  return empty;
}

void Analysis::finalizeWeights( const bool& ignore_weights ){
  // Check that we have the correct ammount of data
  if( !reusing_data && idata!=logweights.size() ) error("something has gone wrong.  Am trying to run analysis but I don't have sufficient data");
  if( weights.size()!=logweights.size() ) weights.resize( logweights.size() );

  norm=0;  // Reset normalization constant
  if( ignore_weights ){
      for(unsigned i=0;i<logweights.size();++i){
          weights[i]=1.0; norm+=1.0;
      } 
  } else if( nomemory ){
      // Find the maximum weight
      double maxweight=logweights[0];
      for(unsigned i=1;i<getNumberOfDataPoints();++i){
         if(logweights[i]>maxweight) maxweight=logweights[i];
      }
      // Calculate normalization constant
      for(unsigned i=0;i<logweights.size();++i){
         norm+=exp( logweights[i]-maxweight );
      }
      // Calculate weights (no memory)
      for(unsigned i=0;i<logweights.size();++i){
          weights[i]=exp( logweights[i]-maxweight );
      }
  // Calculate normalized weights (with memory)
  } else {
      // Calculate normalization constant
      for(unsigned i=0;i<logweights.size();++i){
         norm+=exp( logweights[i] );
      }
      if( !firstAnalysisDone ) old_norm=1.0;
      // Calculate weights (with memory)
      for(unsigned i=0;i<logweights.size();++i){
          weights[i] = exp( logweights[i] ) / old_norm;
      }
      if( !firstAnalysisDone ) old_norm=0.0;
  }
}

void Analysis::getDataPoint( const unsigned& idata, std::vector<double>& point, double& weight ) const {
  plumed_dbg_assert( getNumberOfAtoms()==0 );
  if( !reusing_data ){
      plumed_dbg_assert( idata<weights.size() &&  point.size()==getNumberOfArguments() );
      for(unsigned i=0;i<point.size();++i) point[i]=data[idata]->getReferenceArgument(i);
      weight=weights[idata];
  } else {
      return mydatastash->getDataPoint( idata, point, weight );
  }
}

void Analysis::runAnalysis(){

  // close the restart file so it is flushed
  if( write_chq ) rfile.close();   

  // Note : could add multiple walkers here - simply read in the data from all
  // other walkers here if we are writing the check points.

  // Calculate the final weights from the log weights 
  if( !reusing_data ){ 
     finalizeWeights( ignore_reweight ); 
  } else {
     mydatastash->finalizeWeights( ignore_reweight );
     norm=mydatastash->retrieveNorm();
  }
  // And run the analysis
  performAnalysis(); idata=0;
  // Update total normalization constant
  old_norm+=norm; firstAnalysisDone=true;

  // Delete the checkpoint file
  if( write_chq ){
     std::string filename = getName() + "_" + getLabel() + ".chkpnt";
     // If we are running more than one calculation only reopen the restart file
     if( !single_run ) rfile.open( filename.c_str(), "w+" ); 
  }
}

double Analysis::getNormalization() const {
  if( nomemory || !firstAnalysisDone ) return norm;
  return ( 1. + norm/old_norm );
}

void Analysis::update(){
  if( !single_run ){
    if( getStep()>0 && getStep()%freq==0 ) runAnalysis(); 
    else if( idata==logweights.size() ) error("something has gone wrong. Probably a wrong initial time on restart"); 
  }
}

bool Analysis::getPeriodicityInformation(const unsigned& i, std::string& dmin, std::string& dmax){
  bool isperiodic=getPntrToArgument(i)->isPeriodic();
  if(isperiodic) getPntrToArgument(i)->getDomain(dmin,dmax);
  return isperiodic;
}

void Analysis::runFinalJobs() {
  if( !single_run ) return;
  if( getNumberOfDataPoints()==0 ) error("no data is available for analysis");
  runAnalysis(); 
}

}
}<|MERGE_RESOLUTION|>--- conflicted
+++ resolved
@@ -94,10 +94,11 @@
 idata(0),
 firstAnalysisDone(false),
 old_norm(0.0),
-<<<<<<< HEAD
+ofmt("%f"),
 current_args(getNumberOfArguments()),
 argument_names(getNumberOfArguments())
 {
+  parse("FMT",ofmt);
   // Make a vector containing all the argument names
   for(unsigned i=0;i<getNumberOfArguments();++i) argument_names[i]=getPntrToArgument(i)->getName();
   // Read in the metric style
@@ -118,11 +119,6 @@
   // And delte the fake reference we created
   delete checkref;
 
-=======
-ofmt("%f")
-{
-  parse("FMT",ofmt);  // Read the format for output files
->>>>>>> fb6f1dff
   std::string prev_analysis; parse("REUSE_DATA_FROM",prev_analysis);
   if( prev_analysis.length()>0 ){
       reusing_data=true;
