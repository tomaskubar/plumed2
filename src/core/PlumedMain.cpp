--- conflicted
+++ resolved
@@ -46,7 +46,7 @@
 
 using namespace std;
 
-enum { SETBOX, SETPOSITIONS, SETMASSES, SETCHARGES, SETPOSITIONSX, SETPOSITIONSY, SETPOSITIONSZ, SETVIRIAL, SETENERGY, SETFORCES, SETFORCESX, SETFORCESY, SETFORCESZ, CALC, PREPAREDEPENDENCIES, SHAREDATA, PREPARECALC, PERFORMCALC, SETSTEP, SETSTEPLONG, SETATOMSNLOCAL, SETATOMSGATINDEX, SETATOMSCONTIGUOUS, CREATEFULLLIST, GETFULLLIST, CLEARFULLLIST, READ, CLEAR, GETAPIVERSION, INIT, SETREALPRECISION, SETMDLENGTHUNITS, SETMDENERGYUNITS, SETMDTIMEUNITS, SETNATURALUNITS, SETNOVIRIAL, SETPLUMEDDAT, SETMPICOMM, SETMPIFCOMM, SETMPIMULTISIMCOMM, SETNATOMS, SETTIMESTEP, SETMDENGINE, SETLOG, SETLOGFILE, SETSTOPFLAG, GETEXCHANGESFLAG, SETEXCHANGESSEED, SETNUMBEROFREPLICAS, GETEXCHANGESLIST, RUNFINALJOBS, ISENERGYNEEDED, GETBIAS, SETKBT };
+enum { SETBOX, SETPOSITIONS, SETMASSES, SETCHARGES, SETPOSITIONSX, SETPOSITIONSY, SETPOSITIONSZ, SETVIRIAL, SETENERGY, SETFORCES, SETFORCESX, SETFORCESY, SETFORCESZ, CALC, PREPAREDEPENDENCIES, SHAREDATA, PREPARECALC, PERFORMCALC, SETSTEP, SETSTEPLONG, SETATOMSNLOCAL, SETATOMSGATINDEX, SETATOMSCONTIGUOUS, CREATEFULLLIST, GETFULLLIST, CLEARFULLLIST, READ, CLEAR, GETAPIVERSION, INIT, SETREALPRECISION, SETMDLENGTHUNITS, SETMDENERGYUNITS, SETMDTIMEUNITS, SETNATURALUNITS, SETNOVIRIAL, SETPLUMEDDAT, SETMPICOMM, SETMPIFCOMM, SETMPIMULTISIMCOMM, SETNATOMS, SETTIMESTEP, SETMDENGINE, SETLOG, SETLOGFILE, SETSTOPFLAG, GETEXCHANGESFLAG, SETEXCHANGESSEED, SETNUMBEROFREPLICAS, GETEXCHANGESLIST, RUNFINALJOBS, ISENERGYNEEDED, GETBIAS, SETKBT, WRITECHECKPOINTFILE };
 
 namespace PLMD{
 
@@ -131,6 +131,7 @@
   word_map["isEnergyNeeded"]=ISENERGYNEEDED;
   word_map["getBias"]=GETBIAS;
   word_map["setKbT"]=SETKBT;
+  word_map["writeCheckPointFile"]=WRITECHECKPOINTFILE;
 }
 
 PlumedMain::~PlumedMain(){
@@ -160,245 +161,6 @@
 void PlumedMain::cmd(const std::string & word,void*val){
 
   stopwatch.start();
-
-<<<<<<< HEAD
-  if(false){
-// for efficiency, words frequently used are checked first
-
-// words used at every MD steps:
-  } else if(word=="setBox") {
-       CHECK_INIT(initialized,word);
-       CHECK_NULL(val,word);
-       atoms.setBox(val);
-  } else if(word=="setPositions") {
-       CHECK_INIT(initialized,word);
-       atoms.setPositions(val);
-  } else if(word=="setMasses") {
-       CHECK_INIT(initialized,word);
-       atoms.setMasses(val);
-  } else if(word=="setCharges") {
-       CHECK_INIT(initialized,word);
-       atoms.setCharges(val);
-  } else if(word=="setPositionsX") {
-       CHECK_INIT(initialized,word);
-       atoms.setPositions(val,0);
-  } else if(word=="setPositionsY") {
-       CHECK_INIT(initialized,word);
-       atoms.setPositions(val,1);
-  } else if(word=="setPositionsZ") {
-       CHECK_INIT(initialized,word);
-       atoms.setPositions(val,2);
-  } else if(word=="setVirial") {
-       CHECK_INIT(initialized,word);
-       CHECK_NULL(val,word);
-       atoms.setVirial(val);
-  } else if(word=="setEnergy") {
-       CHECK_INIT(initialized,word);
-       CHECK_NULL(val,word);
-       atoms.setEnergy(val);
-  } else if(word=="setForces") {
-       CHECK_INIT(initialized,word);
-       atoms.setForces(val);
-  } else if(word=="setForcesX") {
-       CHECK_INIT(initialized,word);
-       atoms.setForces(val,0);
-  } else if(word=="setForcesY") {
-       CHECK_INIT(initialized,word);
-       atoms.setForces(val,1);
-  } else if(word=="setForcesZ") {
-       CHECK_INIT(initialized,word);
-       atoms.setForces(val,2);
-  } else if(word=="calc") {
-       CHECK_INIT(initialized,word);
-       calc();
-  } else if(word=="prepareDependencies") {
-       CHECK_INIT(initialized,word);
-       prepareDependencies();
-  } else if(word=="shareData") {
-       CHECK_INIT(initialized,word);
-       shareData();
-  } else if(word=="prepareCalc") {
-       CHECK_INIT(initialized,word);
-       prepareCalc();
-  } else if(word=="performCalc") {
-       CHECK_INIT(initialized,word);
-       performCalc();
-  } else if(word=="setStep") {
-       CHECK_INIT(initialized,word);
-       CHECK_NULL(val,word);
-       step=(*static_cast<int*>(val));
-       atoms.startStep();
- } else if(word=="setStepLong") {
-       CHECK_INIT(initialized,word);
-       CHECK_NULL(val,word);
-       step=(*static_cast<long int*>(val));
-       atoms.startStep();
-// words used less frequently:
-  } else if(word=="setAtomsNlocal"){
-       CHECK_INIT(initialized,word);
-       CHECK_NULL(val,word);
-       atoms.setAtomsNlocal(*static_cast<int*>(val));
-  } else if(word=="setAtomsGatindex"){
-       CHECK_INIT(initialized,word);
-       atoms.setAtomsGatindex(static_cast<int*>(val));
-  } else if(word=="setAtomsContiguous"){
-       CHECK_INIT(initialized,word);
-       CHECK_NULL(val,word);
-       atoms.setAtomsContiguous(*static_cast<int*>(val));
-  } else if(word=="createFullList"){
-       CHECK_INIT(initialized,word);
-       CHECK_NULL(val,word);
-       atoms.createFullList(static_cast<int*>(val));
-  } else if(word=="getFullList"){
-       CHECK_INIT(initialized,word);
-       CHECK_NULL(val,word);
-       atoms.getFullList(static_cast<int**>(val));
-  } else if(word=="clearFullList"){
-       CHECK_INIT(initialized,word);
-       atoms.clearFullList();
-  } else if(word=="read"){
-       CHECK_INIT(initialized,word);
-       if(val)readInputFile(static_cast<char*>(val));
-       else   readInputFile("plumed.dat");
-  } else if(word=="clear"){
-       CHECK_INIT(initialized,word);
-       actionSet.clearDelete();
-  } else if(word=="getApiVersion"){
-       CHECK_NULL(val,word);
-       *(static_cast<int*>(val))=1;
-// commands which can be used only before initialization:
-  } else if(word=="init"){
-       CHECK_NOTINIT(initialized,word);
-       init();
-  } else if(word=="setRealPrecision"){
-       CHECK_NOTINIT(initialized,word);
-       CHECK_NULL(val,word);
-       atoms.setRealPrecision(*static_cast<int*>(val));
-  } else if(word=="setMDLengthUnits"){
-       CHECK_NOTINIT(initialized,word);
-       CHECK_NULL(val,word);
-       double d;
-       atoms.MD2double(val,d);
-       atoms.setMDLengthUnits(d);
-  } else if(word=="setMDEnergyUnits"){
-       CHECK_NOTINIT(initialized,word);
-       CHECK_NULL(val,word);
-       double d;
-       atoms.MD2double(val,d);
-       atoms.setMDEnergyUnits(d);
-  } else if(word=="setMDTimeUnits"){
-       CHECK_NOTINIT(initialized,word);
-       CHECK_NULL(val,word);
-       double d;
-       atoms.MD2double(val,d);
-       atoms.setMDTimeUnits(d);
-  } else if(word=="setNaturalUnits"){
-// set the boltzman constant for MD in natural units (kb=1)
-// only needed in LJ codes if the MD is passing temperatures to plumed (so, not yet...)
-// use as cmd("setNaturalUnits")
-       CHECK_NOTINIT(initialized,word);
-       atoms.setMDNaturalUnits(true);
-  } else if(word=="setNoVirial"){
-       CHECK_NOTINIT(initialized,word);
-       novirial=true;
-  } else if(word=="setPlumedDat"){
-       CHECK_NOTINIT(initialized,word);
-       CHECK_NULL(val,word);
-       plumedDat=static_cast<char*>(val);
-  } else if(word=="setMPIComm"){
-       CHECK_NOTINIT(initialized,word);
-       comm.Set_comm(val);
-       atoms.setDomainDecomposition(comm);
-  } else if(word=="setMPIFComm"){
-       CHECK_NOTINIT(initialized,word);
-       comm.Set_fcomm(val);
-       atoms.setDomainDecomposition(comm);
-  } else if(word=="setMPImultiSimComm"){
-       CHECK_NOTINIT(initialized,word);
-       multi_sim_comm.Set_comm(val);
-  } else if(word=="setNatoms"){
-       CHECK_NOTINIT(initialized,word);
-       CHECK_NULL(val,word);
-       atoms.setNatoms(*static_cast<int*>(val));
-  } else if(word=="setTimestep"){
-       CHECK_NOTINIT(initialized,word);
-       CHECK_NULL(val,word);
-       atoms.setTimeStep(val);
-  } else if(word=="setMDEngine"){
-       CHECK_NOTINIT(initialized,word);
-       CHECK_NULL(val,word);
-       MDEngine=static_cast<char*>(val);
-  } else if(word=="setLog"){
-       CHECK_NOTINIT(initialized,word);
-       log.link(static_cast<FILE*>(val));
-  } else if(word=="setLogFile"){
-       CHECK_NOTINIT(initialized,word);
-       CHECK_NULL(val,word);
-       log.open(static_cast<char*>(val));
-// other commands that should be used after initialization:
-  } else if(word=="setStopFlag"){
-       CHECK_INIT(initialized,word);
-       CHECK_NULL(val,word);
-       stopFlag=static_cast<int*>(val);
-  } else if(word=="writeCheckPointFile"){
-       CHECK_INIT(initialized,word);
-       writeCheckPointFile();
-  } else if(word=="getExchangesFlag"){
-       CHECK_INIT(initialized,word);
-       CHECK_NULL(val,word);
-       exchangePatterns.getFlag((*static_cast<int*>(val)));
-  } else if(word=="setExchangesSeed"){
-       CHECK_INIT(initialized,word);
-       CHECK_NULL(val,word);
-       exchangePatterns.setSeed((*static_cast<int*>(val)));
-  } else if(word=="setNumberOfReplicas"){
-       CHECK_INIT(initialized,word);
-       CHECK_NULL(val,word);
-       exchangePatterns.setNofR((*static_cast<int*>(val)));
-  } else if(word=="getExchangesList"){
-       CHECK_INIT(initialized,word);
-       CHECK_NULL(val,word);
-       exchangePatterns.getList((static_cast<int*>(val)));
-  } else if(word=="runFinalJobs"){  
-       CHECK_INIT(initialized,word);
-       runJobsAtEndOfCalculation();
-  } else if(word=="isEnergyNeeded"){
-       CHECK_INIT(initialized,word);
-       CHECK_NULL(val,word);
-       if(atoms.isEnergyNeeded()) *(static_cast<int*>(val))=1;
-       else                       *(static_cast<int*>(val))=0;
-  } else if(word=="getBias"){
-       CHECK_INIT(initialized,word);
-       CHECK_NULL(val,word);
-       double x=getBias()/(atoms.getMDUnits().getEnergy()/atoms.getUnits().getEnergy());
-       atoms.double2MD(x,val);
-  } else {
-// multi word commands
-
-     std::vector<std::string> words=Tools::getWords(word);
-     int nw=words.size();
-   
-     if(false){
-     } else if(nw==2 && words[0]=="checkAction"){
-       int check=0;
-       if(actionRegister().check(words[1])) check=1;
-       *(static_cast<int*>(val))=check;
-     } else if(nw>1 && words[0]=="GREX"){
-       if(!grex) grex=new GREX(*this);
-       plumed_massert(grex,"error allocating grex");
-       std::string kk=words[1];
-       for(unsigned i=2;i<words.size();i++) kk+=" "+words[i];
-       grex->cmd(kk.c_str(),val);
-     } else if(nw>1 && words[0]=="CLTool"){
-       CHECK_NOTINIT(initialized,word);
-       if(!cltool) cltool=new CLToolMain;
-       std::string kk=words[1];
-       for(unsigned i=2;i<words.size();i++) kk+=" "+words[i];
-       cltool->cmd(kk.c_str(),val);
-     } else{
-       plumed_merror("cannot interpret cmd(\"" + word + "\"). check plumed developers manual to see the available commands.");
-     };
-=======
   std::vector<std::string> words=Tools::getWords(word);
   unsigned nw=words.size();
   if(nw==1) {
@@ -662,6 +424,10 @@
         d=getBias()/(atoms.getMDUnits().getEnergy()/atoms.getUnits().getEnergy());
         atoms.double2MD(d,val);
         break;
+      case WRITECHECKPOINTFILE:
+        CHECK_INIT(initialized,word);
+        writeCheckPointFile();
+        break;   
       default:
         plumed_merror("cannot interpret cmd(\"" + word + "\"). check plumed developers manual to see the available commands.");
         break;
@@ -684,7 +450,6 @@
     cltool->cmd(kk.c_str(),val);
   } else{
     plumed_merror("cannot interpret cmd(\"" + word + "\"). check plumed developers manual to see the available commands.");
->>>>>>> 6ccd9da8
   };
  stopwatch.pause();
 }
