--- conflicted
+++ resolved
@@ -27,15 +27,9 @@
 namespace gridtools {
 
 void ActionWithInputGrid::registerKeywords( Keywords& keys ) {
-<<<<<<< HEAD
   Action::registerKeywords( keys );
   ActionWithValue::registerKeywords( keys );
   ActionWithArguments::registerKeywords( keys ); keys.use("ARG");
-=======
-  ActionWithGrid::registerKeywords( keys );
-  keys.add("compulsory","GRID","the action that creates the input grid you would like to use");
-  keys.add("optional","COMPONENT","if your input is a vector field use this to specify the component of the input vector field for which you wish to use");
->>>>>>> 23c6fcd0
 }
 
 ActionWithInputGrid::ActionWithInputGrid(const ActionOptions&ao):
