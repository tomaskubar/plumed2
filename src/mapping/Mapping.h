/* +++++++++++++++++++++++++++++++++++++++++++++++++++++++++++++++++++++++++
   Copyright (c) 2013-2018 The plumed team
   (see the PEOPLE file at the root of the distribution for a list of names)

   See http://www.plumed.org for more information.

   This file is part of plumed, version 2.

   plumed is free software: you can redistribute it and/or modify
   it under the terms of the GNU Lesser General Public License as published by
   the Free Software Foundation, either version 3 of the License, or
   (at your option) any later version.

   plumed is distributed in the hope that it will be useful,
   but WITHOUT ANY WARRANTY; without even the implied warranty of
   MERCHANTABILITY or FITNESS FOR A PARTICULAR PURPOSE.  See the
   GNU Lesser General Public License for more details.

   You should have received a copy of the GNU Lesser General Public License
   along with plumed.  If not, see <http://www.gnu.org/licenses/>.
+++++++++++++++++++++++++++++++++++++++++++++++++++++++++++++++++++++++++ */
#ifndef __PLUMED_mapping_Mapping_h
#define __PLUMED_mapping_Mapping_h

#include "core/ActionAtomistic.h"
#include "core/ActionWithValue.h"
#include "core/ActionWithArguments.h"
<<<<<<< HEAD
#include "reference/ReferenceConfiguration.h"
=======
#include "vesselbase/ActionWithVessel.h"
#include "reference/ReferenceConfiguration.h"
#include <vector>
#include <map>
#include <memory>
>>>>>>> 0efc7185


namespace PLMD {
namespace mapping {

class Mapping :
  public ActionAtomistic,
  public ActionWithArguments,
  public ActionWithValue
{
<<<<<<< HEAD
  friend class GeometricPath;
private:
/// Are we using periodic boundary conditions
  bool nopbc;
=======
  friend class PropertyMap;
  friend class TrigonometricPathVessel;
  friend class AdaptivePath;
private:
//  The derivative wrt to the distance from the frame
  std::vector<double> dfframes;
/// This holds all the reference information
  std::vector<std::unique_ptr<ReferenceConfiguration> > myframes;
>>>>>>> 0efc7185
/// The forces on each of the derivatives (used in apply)
  std::vector<double> forcesToApply;
/// The weights of the various configurations
  std::vector<double> weights;
/// The list of properties in the property map
  std::map<std::string,std::vector<double> > property;
protected:
<<<<<<< HEAD
/// Are we calculating squared distances
  bool squared;
/// This holds all the reference information
  std::vector<std::unique_ptr<ReferenceConfiguration>> myframes;
=======
/// The (transformed) distance from each frame
  std::vector<double> fframes;
/// Get the number of frames in the path
  unsigned getNumberOfReferencePoints() const ;
/// Finish the setup of the referenceValuePack by transfering atoms and args
  void finishPackSetup( const unsigned& ifunc, ReferenceValuePack& mypack ) const ;
/// Calculate the value of the distance from the ith frame
  double calculateDistanceFunction( const unsigned& ifunc, ReferenceValuePack& myder, const bool& squared ) const ;
/// Get the value of the weight
  double getWeight( const unsigned& weight ) const ;
/// Return the vector of refernece configurations
  std::vector<std::unique_ptr<ReferenceConfiguration>>& getAllReferenceConfigurations();
/// Return a pointer to one of the reference configurations
  ReferenceConfiguration* getReferenceConfiguration( const unsigned& ifunc );
>>>>>>> 0efc7185
public:
  static void registerKeywords( Keywords& keys );
  static void shortcutKeywords( Keywords& keys );
  static void expandShortcut( const std::string& lab, const std::vector<std::string>& words,
                              const std::map<std::string,std::string>& keys,
                              std::vector<std::vector<std::string> >& actions );
  explicit Mapping(const ActionOptions&);
/// Overload the virtual functions that appear in both ActionAtomistic and ActionWithArguments
  void calculateNumericalDerivatives( ActionWithValue* a=NULL );
  bool mustBeTreatedAsDistinctArguments() const ;
  void lockRequests();
  void unlockRequests();
/// Get the number of derivatives for this action
<<<<<<< HEAD
  unsigned getNumberOfDerivatives() const ;  // N.B. This is replacing the virtual function in ActionWithValue
/// Get the iframe th reference configuration
  ReferenceConfiguration* getReferenceConfiguration( const unsigned& iframe ) const ;
/// Do the actual calculation
  void calculate();
/// This calculates the distance from the reference
  double calculateDistanceFromReference( const unsigned& current, ReferenceValuePack& mypack ) const ;
/// Calculate the distance between the reference configuration and this particular point
  double calculateDistanceBetweenReferenceAndThisPoint( const unsigned& current, const std::vector<Vector>& pos,
      const std::vector<double>& args, ReferenceValuePack& mypack ) const ;
/// Project the displacement of a pack on a vector
  double projectDisplacementOnVector( const unsigned & iframe, const Direction& dir, ReferenceValuePack& mypack ) const ;
/// Extract the vector connecting this point and the reference point
  void extractDisplacementVector( const unsigned & iframe, const std::vector<Vector>& pos, const std::vector<double>& args, Direction& mydir ) const ;
/// This calculates the distance from the reference configuration of interest
  void performTask( const unsigned& current, MultiValue& myvals ) const ;
=======
  unsigned getNumberOfDerivatives();  // N.B. This is replacing the virtual function in ActionWithValue
/// Get the value of lambda for paths and property maps
  virtual double getLambda();
/// This does the transformation of the distance by whatever function is required
  virtual double transformHD( const double& dist, double& df ) const=0;
/// Get the number of properties we are projecting onto
  unsigned getNumberOfProperties() const ;
/// Get the name of the ith argument
  std::string getArgumentName( unsigned& iarg );
/// Get the value of the ith property for the current frame
  double getPropertyValue( const unsigned& current, const std::string& name ) const ;
>>>>>>> 0efc7185
/// Apply the forces
  void apply();
};

inline
<<<<<<< HEAD
bool Mapping::mustBeTreatedAsDistinctArguments() const {
  return true;
}

inline
ReferenceConfiguration* Mapping::getReferenceConfiguration( const unsigned& iframe ) const {
  plumed_dbg_assert( iframe<myframes.size() ); return myframes[iframe].get();
}

inline
double Mapping::projectDisplacementOnVector( const unsigned & iframe, const Direction& projdir, ReferenceValuePack& mypack ) const {
  plumed_dbg_assert( iframe<myframes.size() ); mypack.clear();
  return myframes[iframe]->projectDisplacementOnVector( projdir, getArguments(), mypack );
}

inline
void Mapping::extractDisplacementVector( const unsigned & iframe, const std::vector<Vector>& pos, const std::vector<double>& args, Direction& mydir ) const {
  plumed_dbg_assert( iframe<myframes.size() );
  return myframes[iframe]->extractDisplacementVector( pos, getArguments(), args, false, mydir );
=======
unsigned Mapping::getNumberOfReferencePoints() const {
  return myframes.size();
}

inline
unsigned Mapping::getNumberOfDerivatives() {
  unsigned nat=getNumberOfAtoms();
  if(nat>0) return 3*nat + 9 + getNumberOfArguments();
  return getNumberOfArguments();
}

inline
void Mapping::lockRequests() {
  ActionWithArguments::lockRequests();
  ActionAtomistic::lockRequests();
}

inline
void Mapping::unlockRequests() {
  ActionWithArguments::unlockRequests();
  ActionAtomistic::unlockRequests();
}

inline
double Mapping::getPropertyValue( const unsigned& cur, const std::string& name ) const {
  return property.find(name)->second[cur];
}

inline
double Mapping::getWeight( const unsigned& current ) const {
  return weights[current];
}

inline
std::vector<std::unique_ptr<ReferenceConfiguration>>& Mapping::getAllReferenceConfigurations() {
  return myframes;
}

inline
unsigned Mapping::getNumberOfProperties() const {
  return property.size();
>>>>>>> 0efc7185
}

}
}
#endif<|MERGE_RESOLUTION|>--- conflicted
+++ resolved
@@ -25,15 +25,7 @@
 #include "core/ActionAtomistic.h"
 #include "core/ActionWithValue.h"
 #include "core/ActionWithArguments.h"
-<<<<<<< HEAD
 #include "reference/ReferenceConfiguration.h"
-=======
-#include "vesselbase/ActionWithVessel.h"
-#include "reference/ReferenceConfiguration.h"
-#include <vector>
-#include <map>
-#include <memory>
->>>>>>> 0efc7185
 
 
 namespace PLMD {
@@ -44,21 +36,10 @@
   public ActionWithArguments,
   public ActionWithValue
 {
-<<<<<<< HEAD
   friend class GeometricPath;
 private:
 /// Are we using periodic boundary conditions
   bool nopbc;
-=======
-  friend class PropertyMap;
-  friend class TrigonometricPathVessel;
-  friend class AdaptivePath;
-private:
-//  The derivative wrt to the distance from the frame
-  std::vector<double> dfframes;
-/// This holds all the reference information
-  std::vector<std::unique_ptr<ReferenceConfiguration> > myframes;
->>>>>>> 0efc7185
 /// The forces on each of the derivatives (used in apply)
   std::vector<double> forcesToApply;
 /// The weights of the various configurations
@@ -66,27 +47,10 @@
 /// The list of properties in the property map
   std::map<std::string,std::vector<double> > property;
 protected:
-<<<<<<< HEAD
 /// Are we calculating squared distances
   bool squared;
 /// This holds all the reference information
   std::vector<std::unique_ptr<ReferenceConfiguration>> myframes;
-=======
-/// The (transformed) distance from each frame
-  std::vector<double> fframes;
-/// Get the number of frames in the path
-  unsigned getNumberOfReferencePoints() const ;
-/// Finish the setup of the referenceValuePack by transfering atoms and args
-  void finishPackSetup( const unsigned& ifunc, ReferenceValuePack& mypack ) const ;
-/// Calculate the value of the distance from the ith frame
-  double calculateDistanceFunction( const unsigned& ifunc, ReferenceValuePack& myder, const bool& squared ) const ;
-/// Get the value of the weight
-  double getWeight( const unsigned& weight ) const ;
-/// Return the vector of refernece configurations
-  std::vector<std::unique_ptr<ReferenceConfiguration>>& getAllReferenceConfigurations();
-/// Return a pointer to one of the reference configurations
-  ReferenceConfiguration* getReferenceConfiguration( const unsigned& ifunc );
->>>>>>> 0efc7185
 public:
   static void registerKeywords( Keywords& keys );
   static void shortcutKeywords( Keywords& keys );
@@ -100,7 +64,6 @@
   void lockRequests();
   void unlockRequests();
 /// Get the number of derivatives for this action
-<<<<<<< HEAD
   unsigned getNumberOfDerivatives() const ;  // N.B. This is replacing the virtual function in ActionWithValue
 /// Get the iframe th reference configuration
   ReferenceConfiguration* getReferenceConfiguration( const unsigned& iframe ) const ;
@@ -117,25 +80,11 @@
   void extractDisplacementVector( const unsigned & iframe, const std::vector<Vector>& pos, const std::vector<double>& args, Direction& mydir ) const ;
 /// This calculates the distance from the reference configuration of interest
   void performTask( const unsigned& current, MultiValue& myvals ) const ;
-=======
-  unsigned getNumberOfDerivatives();  // N.B. This is replacing the virtual function in ActionWithValue
-/// Get the value of lambda for paths and property maps
-  virtual double getLambda();
-/// This does the transformation of the distance by whatever function is required
-  virtual double transformHD( const double& dist, double& df ) const=0;
-/// Get the number of properties we are projecting onto
-  unsigned getNumberOfProperties() const ;
-/// Get the name of the ith argument
-  std::string getArgumentName( unsigned& iarg );
-/// Get the value of the ith property for the current frame
-  double getPropertyValue( const unsigned& current, const std::string& name ) const ;
->>>>>>> 0efc7185
 /// Apply the forces
   void apply();
 };
 
 inline
-<<<<<<< HEAD
 bool Mapping::mustBeTreatedAsDistinctArguments() const {
   return true;
 }
@@ -155,49 +104,6 @@
 void Mapping::extractDisplacementVector( const unsigned & iframe, const std::vector<Vector>& pos, const std::vector<double>& args, Direction& mydir ) const {
   plumed_dbg_assert( iframe<myframes.size() );
   return myframes[iframe]->extractDisplacementVector( pos, getArguments(), args, false, mydir );
-=======
-unsigned Mapping::getNumberOfReferencePoints() const {
-  return myframes.size();
-}
-
-inline
-unsigned Mapping::getNumberOfDerivatives() {
-  unsigned nat=getNumberOfAtoms();
-  if(nat>0) return 3*nat + 9 + getNumberOfArguments();
-  return getNumberOfArguments();
-}
-
-inline
-void Mapping::lockRequests() {
-  ActionWithArguments::lockRequests();
-  ActionAtomistic::lockRequests();
-}
-
-inline
-void Mapping::unlockRequests() {
-  ActionWithArguments::unlockRequests();
-  ActionAtomistic::unlockRequests();
-}
-
-inline
-double Mapping::getPropertyValue( const unsigned& cur, const std::string& name ) const {
-  return property.find(name)->second[cur];
-}
-
-inline
-double Mapping::getWeight( const unsigned& current ) const {
-  return weights[current];
-}
-
-inline
-std::vector<std::unique_ptr<ReferenceConfiguration>>& Mapping::getAllReferenceConfigurations() {
-  return myframes;
-}
-
-inline
-unsigned Mapping::getNumberOfProperties() const {
-  return property.size();
->>>>>>> 0efc7185
 }
 
 }
