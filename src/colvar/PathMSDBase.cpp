/* +++++++++++++++++++++++++++++++++++++++++++++++++++++++++++++++++++++++++
   Copyright (c) 2012-2017 The plumed team
   (see the PEOPLE file at the root of the distribution for a list of names)

   See http://www.plumed.org for more information.

   This file is part of plumed, version 2.

   plumed is free software: you can redistribute it and/or modify
   it under the terms of the GNU Lesser General Public License as published by
   the Free Software Foundation, either version 3 of the License, or
   (at your option) any later version.

   plumed is distributed in the hope that it will be useful,
   but WITHOUT ANY WARRANTY; without even the implied warranty of
   MERCHANTABILITY or FITNESS FOR A PARTICULAR PURPOSE.  See the
   GNU Lesser General Public License for more details.

   You should have received a copy of the GNU Lesser General Public License
   along with plumed.  If not, see <http://www.gnu.org/licenses/>.
+++++++++++++++++++++++++++++++++++++++++++++++++++++++++++++++++++++++++ */
#include "PathMSDBase.h"
#include "Colvar.h"
#include "ActionRegister.h"
#include "core/PlumedMain.h"
#include "core/Atoms.h"
#include "tools/PDB.h"
#include "tools/RMSD.h"
#include "tools/Tools.h"
#include <cmath>

using namespace std;

namespace PLMD {
namespace colvar {

void PathMSDBase::registerKeywords(Keywords& keys) {
  Colvar::registerKeywords(keys);
  keys.remove("NOPBC");
  keys.add("compulsory","LAMBDA","the lambda parameter is needed for smoothing, is in the units of plumed");
  keys.add("compulsory","REFERENCE","the pdb is needed to provide the various milestones");
  keys.add("optional","NEIGH_SIZE","size of the neighbor list");
  keys.add("optional","NEIGH_STRIDE","how often the neighbor list needs to be calculated in time units");
  keys.add("optional", "EPSILON", "(default=-1) the maximum distance between the close and the current structure, the positive value turn on the close structure method");
  keys.add("optional", "LOG-CLOSE", "(default=0) value 1 enables logging regarding the close structure");
  keys.add("optional", "DEBUG-CLOSE", "(default=0) value 1 enables extensive debugging info regarding the close structure, the simulation will run much slower");
}

PathMSDBase::PathMSDBase(const ActionOptions&ao):
<<<<<<< HEAD
  PLUMED_COLVAR_INIT(ao),
  neigh_size(-1),
  neigh_stride(-1),
  nframes(0)
=======
PLUMED_COLVAR_INIT(ao),
neigh_size(-1),
neigh_stride(-1),
nframes(0),
epsilonClose(-1),
debugClose(0),
logClose(0)
>>>>>>> 6d118c76
{
  parse("LAMBDA",lambda);
  parse("NEIGH_SIZE",neigh_size);
  parse("NEIGH_STRIDE",neigh_stride);
  parse("REFERENCE",reference);
  parse("EPSILON", epsilonClose);
  parse("LOG-CLOSE", logClose);
  parse("DEBUG-CLOSE", debugClose);

  // open the file
  FILE* fp=fopen(reference.c_str(),"r");
  std::vector<AtomNumber> aaa;
  if (fp!=NULL)
  {
    log<<"Opening reference file "<<reference.c_str()<<"\n";
    bool do_read=true;
    while (do_read) {
      PDB mypdb;
      RMSD mymsd;
      do_read=mypdb.readFromFilepointer(fp,plumed.getAtoms().usingNaturalUnits(),0.1/atoms.getUnits().getLength());
      if(do_read) {
        nframes++;
        if(mypdb.getAtomNumbers().size()==0) error("number of atoms in a frame should be more than zero");
        unsigned nat=mypdb.getAtomNumbers().size();
        if(nat!=mypdb.getAtomNumbers().size()) error("frames should have the same number of atoms");
        if(aaa.empty()) aaa=mypdb.getAtomNumbers();
        if(aaa!=mypdb.getAtomNumbers()) error("frames should contain same atoms in same order");
        log<<"Found PDB: "<<nframes<<" containing  "<<mypdb.getAtomNumbers().size()<<" atoms\n";
        pdbv.push_back(mypdb);
//            requestAtoms(mypdb.getAtomNumbers()); // is done in non base classes
        derivs_s.resize(mypdb.getAtomNumbers().size());
        derivs_z.resize(mypdb.getAtomNumbers().size());
        mymsd.set(mypdb,"OPTIMAL");
        msdv.push_back(mymsd); // the vector that stores the frames
        //log<<mypdb;
      } else {break ;}
    }
    fclose (fp);
    log<<"Found TOTAL "<<nframes<< " PDB in the file "<<reference.c_str()<<" \n";
    if(nframes==0) error("at least one frame expected");
<<<<<<< HEAD
  }
  if(neigh_stride>0 || neigh_size>0) {
    if(neigh_size>int(nframes)) {
      log.printf(" List size required ( %d ) is too large: resizing to the maximum number of frames required: %u  \n",neigh_size,nframes);
      neigh_size=nframes;
    }
    log.printf("  Neighbor list enabled: \n");
    log.printf("                size   :  %d elements\n",neigh_size);
    log.printf("                stride :  %d timesteps \n",neigh_stride);
  } else {
    log.printf("  Neighbor list NOT enabled \n");
=======
    //set up rmsdRefClose, initialize it to the first structure loaded from reference file
    rmsdPosClose.set(pdbv[0], "OPTIMAL");
    firstPosClose = true;
  } 
  if(neigh_stride>0 || neigh_size>0){
           if(neigh_size>int(nframes)){
           	log.printf(" List size required ( %d ) is too large: resizing to the maximum number of frames required: %u  \n",neigh_size,nframes);
 		neigh_size=nframes;
           }
           log.printf("  Neighbor list enabled: \n");
           log.printf("                size   :  %d elements\n",neigh_size);
           log.printf("                stride :  %d timesteps \n",neigh_stride);
  }else{
           log.printf("  Neighbor list NOT enabled \n");
>>>>>>> 6d118c76
  }

  if (epsilonClose > 0) {
      log.printf(" Computing with the close structure, epsilon = %lf\n", epsilonClose);
      log << "  Bibliography " << plumed.cite("Pazurikova J, Krenek A, Spiwok V, Simkova M J. Chem. Phys. 146, 115101 (2017)") << "\n";
  }
  else {
      debugClose = 0;
      logClose = 0;
  }
  if (debugClose)
      log.printf(" Extensive debug info regarding close structure turned on\n");

  rotationRefClose = new Tensor[nframes];
  drotationPosCloseDrr01 = new Tensor[9];
  savedIndices = vector<unsigned>(nframes);

}

PathMSDBase::~PathMSDBase(){
    delete[] rotationRefClose;
    delete[] drotationPosCloseDrr01;
}

void PathMSDBase::calculate() {

  if(neigh_size>0 && getExchangeStep()) error("Neighbor lists for this collective variable are not compatible with replica exchange, sorry for that!");

  //log.printf("NOW CALCULATE! \n");


  // resize the list to full
<<<<<<< HEAD
  if(imgVec.empty()) { // this is the signal that means: recalculate all
    imgVec.resize(nframes);
    for(unsigned i=0; i<nframes; i++) {
      imgVec[i].property=indexvec[i];
      imgVec[i].index=i;
    }
=======
  if(imgVec.empty()){ // this is the signal that means: recalculate all 
      imgVec.resize(nframes);  
#pragma simd
      for(unsigned i=0;i<nframes;i++){
          imgVec[i].property=indexvec[i];
          imgVec[i].index=i;
      }
>>>>>>> 6d118c76
  }

// THIS IS THE HEAVY PART (RMSD STUFF)
  unsigned stride=comm.Get_size();
  unsigned rank=comm.Get_rank();
  unsigned nat=pdbv[0].size();
  plumed_assert(nat>0);
  plumed_assert(nframes>0);
  plumed_assert(imgVec.size()>0);

  Tensor* tmp_rotationRefClose = new Tensor[nframes];

  if (epsilonClose > 0){
      //compute rmsd between positions and close structure, save rotation matrix, drotation_drr01
      double posclose = rmsdPosClose.calc_Rot_DRotDRr01(getPositions(), rotationPosClose, drotationPosCloseDrr01, true);
      //if we compute for the first time or the existing close structure is too far from current structure
      if (firstPosClose || (posclose > epsilonClose)){
          //set the current structure as close one for a few next steps
          if (logClose)
              log << "PLUMED-CLOSE: new close structure, rmsd pos close " << posclose << "\n";
          rmsdPosClose.clear();
          rmsdPosClose.setReference(getPositions());
          //as this is a new close structure, we need to save the rotation matrices fitted to the reference structures
	  // and we need to accurately recalculate for all reference structures
          computeRefClose = true;
          imgVec.resize(nframes);
#pragma simd
          for(unsigned i=0;i<nframes;i++){
              imgVec[i].property=indexvec[i];
              imgVec[i].index=i;
          }
          firstPosClose = false;
      }
      else{
          //the current structure is pretty close to the close structure, so we use saved rotation matrices to decrease the complexity of rmsd comuptation
          if (debugClose)
              log << "PLUMED-CLOSE: old close structure, rmsd pos close " << posclose << "\n";
          computeRefClose = false;
      }
  }

  std::vector<double> tmp_distances(imgVec.size(),0.0);
  std::vector<Vector> tmp_derivs;
// this array is a merge of all tmp_derivs, so as to allow a single comm.Sum below
  std::vector<Vector> tmp_derivs2(imgVec.size()*nat);

// if imgVec.size() is less than nframes, it means that only some msd will be calculated
<<<<<<< HEAD
  for(unsigned i=rank; i<imgVec.size(); i+=stride) {
// store temporary local results
    tmp_distances[i]=msdv[imgVec[i].index].calculate(getPositions(),tmp_derivs,true);
    plumed_assert(tmp_derivs.size()==nat);
    for(unsigned j=0; j<nat; j++) tmp_derivs2[i*nat+j]=tmp_derivs[j];
=======
  if (epsilonClose > 0){
      if (computeRefClose){
          //recompute rotation matrices accurately
          for(unsigned i=rank;i<imgVec.size();i+=stride){
              tmp_distances[i] = msdv[imgVec[i].index].calc_Rot(getPositions(), tmp_derivs, tmp_rotationRefClose[imgVec[i].index], true);
              plumed_assert(tmp_derivs.size()==nat);
#pragma simd
              for(unsigned j=0;j<nat;j++) tmp_derivs2[i*nat+j]=tmp_derivs[j];
          }
      }
      else{
          //approximate distance with saved rotation matrices
          for(unsigned i=rank;i<imgVec.size();i+=stride){
              tmp_distances[i] = msdv[imgVec[i].index].calculateWithCloseStructure(getPositions(), tmp_derivs, rotationPosClose, rotationRefClose[imgVec[i].index], drotationPosCloseDrr01, true);
              plumed_assert(tmp_derivs.size()==nat);
#pragma simd
              for(unsigned j=0;j<nat;j++) tmp_derivs2[i*nat+j]=tmp_derivs[j];
              if (debugClose){
                  double withclose = tmp_distances[i];
                  RMSD opt;
                  opt.setType("OPTIMAL");
                  opt.setReference(msdv[imgVec[i].index].getReference());
                  vector<Vector> ders;
                  double withoutclose = opt.calculate(getPositions(), ders, true);
                  float difference = fabs(withoutclose-withclose);
                  log.printf("PLUMED-CLOSE: difference original %lf - with close %lf = %lf, step %d, i %d imgVec[i].index %d \n", withoutclose, withclose, difference, getStep(), i, imgVec[i].index);
              }
          }
      }
>>>>>>> 6d118c76
  }
  else{
      // store temporary local results
      for(unsigned i=rank;i<imgVec.size();i+=stride){
          tmp_distances[i]=msdv[imgVec[i].index].calculate(getPositions(),tmp_derivs,true);
          plumed_assert(tmp_derivs.size()==nat);
#pragma simd
          for(unsigned j=0;j<nat;j++) tmp_derivs2[i*nat+j]=tmp_derivs[j];
      }
  }

// reduce over all processors
  comm.Sum(tmp_distances);
  comm.Sum(tmp_derivs2);
  if (epsilonClose > 0 && computeRefClose) {
      comm.Sum(tmp_rotationRefClose, nframes);
      for (unsigned i=0; i<nframes;i++) {
	      rotationRefClose[i] = tmp_rotationRefClose[i];
      }
  }
  delete [] tmp_rotationRefClose;
// assign imgVec[i].distance and imgVec[i].distder
  for(unsigned i=0; i<imgVec.size(); i++) {
    imgVec[i].distance=tmp_distances[i];
    imgVec[i].distder.assign(&tmp_derivs2[i*nat],nat+&tmp_derivs2[i*nat]);
  }

// END OF THE HEAVY PART

  vector<Value*> val_s_path;
  if(labels.size()>0) {
    for(unsigned i=0; i<labels.size(); i++) { val_s_path.push_back(getPntrToComponent(labels[i].c_str()));}
  } else {
    val_s_path.push_back(getPntrToComponent("sss"));
  }
  Value* val_z_path=getPntrToComponent("zzz");

  vector<double> s_path(val_s_path.size()); for(unsigned i=0; i<s_path.size(); i++)s_path[i]=0.;
  double partition=0.;
  double tmp;

  // clean vector
  for(unsigned i=0; i< derivs_z.size(); i++) {derivs_z[i].zero();}

  for(auto & it : imgVec) {
    it.similarity=exp(-lambda*(it.distance));
    //log<<"DISTANCE "<<(*it).distance<<"\n";
    for(unsigned i=0; i<s_path.size(); i++) {
      s_path[i]+=(it.property[i])*it.similarity;
    }
    partition+=it.similarity;
  }
  for(unsigned i=0; i<s_path.size(); i++) { s_path[i]/=partition;  val_s_path[i]->set(s_path[i]) ;}
  val_z_path->set(-(1./lambda)*std::log(partition));
  for(unsigned j=0; j<s_path.size(); j++) {
    // clean up
<<<<<<< HEAD
    for(unsigned i=0; i< derivs_s.size(); i++) {derivs_s[i].zero();}
    // do the derivative
    for(const auto & it : imgVec) {
      double expval=it.similarity;
      tmp=lambda*expval*(s_path[j]-it.property[j])/partition;
      for(unsigned i=0; i< derivs_s.size(); i++) { derivs_s[i]+=tmp*it.distder[i] ;}
      if(j==0) {for(unsigned i=0; i< derivs_z.size(); i++) { derivs_z[i]+=it.distder[i]*expval/partition;}}
=======
#pragma simd
    for(unsigned i=0;i< derivs_s.size();i++){derivs_s[i].zero();}
    // do the derivative 
#pragma simd
    for(const auto & it : imgVec){
       double expval=it.similarity;
       tmp=lambda*expval*(s_path[j]-it.property[j])/partition;
#pragma ivdep
       for(unsigned i=0;i< derivs_s.size();i++){ derivs_s[i]+=tmp*it.distder[i] ;} 
#pragma ivdep
       if(j==0){for(unsigned i=0;i< derivs_z.size();i++){ derivs_z[i]+=it.distder[i]*expval/partition;}} 
>>>>>>> 6d118c76
    }
    for(unsigned i=0; i< derivs_s.size(); i++) {
      setAtomsDerivatives (val_s_path[j],i,derivs_s[i]);
      if(j==0) {setAtomsDerivatives (val_z_path,i,derivs_z[i]);}
    }
  }
  for(unsigned i=0; i<val_s_path.size(); ++i) setBoxDerivativesNoPbc(val_s_path[i]);
  setBoxDerivativesNoPbc(val_z_path);
  //
  //  here set next round neighbors
  //
  if (neigh_size>0) {
    //if( int(getStep())%int(neigh_stride/getTimeStep())==0 ){
    // enforce consistency: the stride is in time steps
    if( int(getStep())%int(neigh_stride)==0 ) {

      // next round do it all:empty the vector
      imgVec.clear();
    }
    // time to analyze the results:
    if(imgVec.size()==nframes) {
      //sort by msd
      sort(imgVec.begin(), imgVec.end(), imgOrderByDist());
      //resize
      imgVec.resize(neigh_size);
    }
  }
  //log.printf("CALCULATION DONE! \n");
}

}

}<|MERGE_RESOLUTION|>--- conflicted
+++ resolved
@@ -47,20 +47,13 @@
 }
 
 PathMSDBase::PathMSDBase(const ActionOptions&ao):
-<<<<<<< HEAD
   PLUMED_COLVAR_INIT(ao),
   neigh_size(-1),
   neigh_stride(-1),
-  nframes(0)
-=======
-PLUMED_COLVAR_INIT(ao),
-neigh_size(-1),
-neigh_stride(-1),
-nframes(0),
-epsilonClose(-1),
-debugClose(0),
-logClose(0)
->>>>>>> 6d118c76
+  nframes(0),
+  epsilonClose(-1),
+  debugClose(0),
+  logClose(0)
 {
   parse("LAMBDA",lambda);
   parse("NEIGH_SIZE",neigh_size);
@@ -101,7 +94,9 @@
     fclose (fp);
     log<<"Found TOTAL "<<nframes<< " PDB in the file "<<reference.c_str()<<" \n";
     if(nframes==0) error("at least one frame expected");
-<<<<<<< HEAD
+    //set up rmsdRefClose, initialize it to the first structure loaded from reference file
+    rmsdPosClose.set(pdbv[0], "OPTIMAL");
+    firstPosClose = true;
   }
   if(neigh_stride>0 || neigh_size>0) {
     if(neigh_size>int(nframes)) {
@@ -113,24 +108,7 @@
     log.printf("                stride :  %d timesteps \n",neigh_stride);
   } else {
     log.printf("  Neighbor list NOT enabled \n");
-=======
-    //set up rmsdRefClose, initialize it to the first structure loaded from reference file
-    rmsdPosClose.set(pdbv[0], "OPTIMAL");
-    firstPosClose = true;
-  } 
-  if(neigh_stride>0 || neigh_size>0){
-           if(neigh_size>int(nframes)){
-           	log.printf(" List size required ( %d ) is too large: resizing to the maximum number of frames required: %u  \n",neigh_size,nframes);
- 		neigh_size=nframes;
-           }
-           log.printf("  Neighbor list enabled: \n");
-           log.printf("                size   :  %d elements\n",neigh_size);
-           log.printf("                stride :  %d timesteps \n",neigh_stride);
-  }else{
-           log.printf("  Neighbor list NOT enabled \n");
->>>>>>> 6d118c76
-  }
-
+  }
   if (epsilonClose > 0) {
       log.printf(" Computing with the close structure, epsilon = %lf\n", epsilonClose);
       log << "  Bibliography " << plumed.cite("Pazurikova J, Krenek A, Spiwok V, Simkova M J. Chem. Phys. 146, 115101 (2017)") << "\n";
@@ -148,7 +126,7 @@
 
 }
 
-PathMSDBase::~PathMSDBase(){
+PathMSDBase::~PathMSDBase() {
     delete[] rotationRefClose;
     delete[] drotationPosCloseDrr01;
 }
@@ -161,22 +139,13 @@
 
 
   // resize the list to full
-<<<<<<< HEAD
   if(imgVec.empty()) { // this is the signal that means: recalculate all
     imgVec.resize(nframes);
+#pragma simd
     for(unsigned i=0; i<nframes; i++) {
       imgVec[i].property=indexvec[i];
       imgVec[i].index=i;
     }
-=======
-  if(imgVec.empty()){ // this is the signal that means: recalculate all 
-      imgVec.resize(nframes);  
-#pragma simd
-      for(unsigned i=0;i<nframes;i++){
-          imgVec[i].property=indexvec[i];
-          imgVec[i].index=i;
-      }
->>>>>>> 6d118c76
   }
 
 // THIS IS THE HEAVY PART (RMSD STUFF)
@@ -224,13 +193,6 @@
   std::vector<Vector> tmp_derivs2(imgVec.size()*nat);
 
 // if imgVec.size() is less than nframes, it means that only some msd will be calculated
-<<<<<<< HEAD
-  for(unsigned i=rank; i<imgVec.size(); i+=stride) {
-// store temporary local results
-    tmp_distances[i]=msdv[imgVec[i].index].calculate(getPositions(),tmp_derivs,true);
-    plumed_assert(tmp_derivs.size()==nat);
-    for(unsigned j=0; j<nat; j++) tmp_derivs2[i*nat+j]=tmp_derivs[j];
-=======
   if (epsilonClose > 0){
       if (computeRefClose){
           //recompute rotation matrices accurately
@@ -260,7 +222,6 @@
               }
           }
       }
->>>>>>> 6d118c76
   }
   else{
       // store temporary local results
@@ -317,27 +278,17 @@
   val_z_path->set(-(1./lambda)*std::log(partition));
   for(unsigned j=0; j<s_path.size(); j++) {
     // clean up
-<<<<<<< HEAD
+#pragma simd
     for(unsigned i=0; i< derivs_s.size(); i++) {derivs_s[i].zero();}
     // do the derivative
+#pragma simd
     for(const auto & it : imgVec) {
       double expval=it.similarity;
       tmp=lambda*expval*(s_path[j]-it.property[j])/partition;
+#pragma ivdep
       for(unsigned i=0; i< derivs_s.size(); i++) { derivs_s[i]+=tmp*it.distder[i] ;}
+#pragma ivdep
       if(j==0) {for(unsigned i=0; i< derivs_z.size(); i++) { derivs_z[i]+=it.distder[i]*expval/partition;}}
-=======
-#pragma simd
-    for(unsigned i=0;i< derivs_s.size();i++){derivs_s[i].zero();}
-    // do the derivative 
-#pragma simd
-    for(const auto & it : imgVec){
-       double expval=it.similarity;
-       tmp=lambda*expval*(s_path[j]-it.property[j])/partition;
-#pragma ivdep
-       for(unsigned i=0;i< derivs_s.size();i++){ derivs_s[i]+=tmp*it.distder[i] ;} 
-#pragma ivdep
-       if(j==0){for(unsigned i=0;i< derivs_z.size();i++){ derivs_z[i]+=it.distder[i]*expval/partition;}} 
->>>>>>> 6d118c76
     }
     for(unsigned i=0; i< derivs_s.size(); i++) {
       setAtomsDerivatives (val_s_path[j],i,derivs_s[i]);
