/* +++++++++++++++++++++++++++++++++++++++++++++++++++++++++++++++++++++++++
   Copyright (c) 2013-2019 The plumed team
   (see the PEOPLE file at the root of the distribution for a list of names)

   See http://www.plumed.org for more information.

   This file is part of plumed, version 2.

   plumed is free software: you can redistribute it and/or modify
   it under the terms of the GNU Lesser General Public License as published by
   the Free Software Foundation, either version 3 of the License, or
   (at your option) any later version.

   plumed is distributed in the hope that it will be useful,
   but WITHOUT ANY WARRANTY; without even the implied warranty of
   MERCHANTABILITY or FITNESS FOR A PARTICULAR PURPOSE.  See the
   GNU Lesser General Public License for more details.

   You should have received a copy of the GNU Lesser General Public License
   along with plumed.  If not, see <http://www.gnu.org/licenses/>.
+++++++++++++++++++++++++++++++++++++++++++++++++++++++++++++++++++++++++ */
#include "MultiColvarBase.h"
#include "core/ActionShortcut.h"
#include "core/PlumedMain.h"
#include "core/ActionSet.h"

namespace PLMD {
namespace multicolvar {

void MultiColvarBase::shortcutKeywords( Keywords& keys ) {
  keys.add("numbered","LESS_THAN","calculate the number of variables that are less than a certain target value. "
           "This quantity is calculated using \\f$\\sum_i \\sigma(s_i)\\f$, where \\f$\\sigma(s)\\f$ "
           "is a \\ref switchingfunction.");
  keys.addOutputComponent("_lessthan","LESS_THAN","the number of colvars that have a value less than a threshold");
  keys.add("numbered","MORE_THAN","calculate the number of variables that are more than a certain target value. "
           "This quantity is calculated using \\f$\\sum_i 1 - \\sigma(s_i)\\f$, where \\f$\\sigma(s)\\f$ "
           "is a \\ref switchingfunction.");
  keys.addOutputComponent("_morethan","MORE_THAN","the number of colvars that have a value more than a threshold");
  keys.add("optional","ALT_MIN","calculate the minimum value. "
           "To make this quantity continuous the minimum is calculated using "
           "\\f$ \\textrm{min} = -\\frac{1}{\\beta} \\log \\sum_i \\exp\\left( -\\beta s_i \\right)  \\f$ "
           "The value of \\f$\\beta\\f$ in this function is specified using (BETA=\\f$\\beta\\f$).");
  keys.addOutputComponent("_altmin","ALT_MIN","the minimum value of the cv");
  keys.add("optional","MIN","calculate the minimum value. "
           "To make this quantity continuous the minimum is calculated using "
           "\\f$ \\textrm{min} = \\frac{\\beta}{ \\log \\sum_i \\exp\\left( \\frac{\\beta}{s_i} \\right) } \\f$ "
           "The value of \\f$\\beta\\f$ in this function is specified using (BETA=\\f$\\beta\\f$)");
  keys.addOutputComponent("_min","MIN","the minimum colvar");
  keys.add("optional","MAX","calculate the maximum value. "
           "To make this quantity continuous the maximum is calculated using "
           "\\f$ \\textrm{max} = \\beta \\log \\sum_i \\exp\\left( \\frac{s_i}{\\beta}\\right) \\f$ "
           "The value of \\f$\\beta\\f$ in this function is specified using (BETA=\\f$\\beta\\f$)");
  keys.addOutputComponent("_max","MAX","the maximum colvar");
  keys.add("numbered","BETWEEN","calculate the number of values that are within a certain range. "
           "These quantities are calculated using kernel density estimation as described on "
           "\\ref histogrambead.");
  keys.addOutputComponent("_between","BETWEEN","the number of colvars that have a value that lies in a particular interval");
  keys.addFlag("HIGHEST",false,"this flag allows you to recover the highest of these variables.");
  keys.addOutputComponent("_highest","HIGHEST","the largest of the colvars");
  keys.add("optional","HISTOGRAM","calculate a discretized histogram of the distribution of values. "
           "This shortcut allows you to calculates NBIN quantites like BETWEEN.");
  keys.addFlag("LOWEST",false,"this flag allows you to recover the lowest of these variables.");
  keys.addOutputComponent("_lowest","LOWEST","the smallest of the colvars");
  keys.addFlag("SUM",false,"calculate the sum of all the quantities.");
  keys.addOutputComponent("_sum","SUM","the sum of the colvars");
  keys.addFlag("MEAN",false,"calculate the mean of all the quantities.");
  keys.addOutputComponent("_mean","MEAN","the mean of the colvars");
}

void MultiColvarBase::expandFunctions( const std::string& labout, const std::string& argin, const std::string& weights, ActionShortcut* action ) {
  std::map<std::string,std::string> keymap; readShortcutKeywords( keymap, action ); expandFunctions( labout, argin, weights, keymap, action );
}

void MultiColvarBase::readShortcutKeywords( std::map<std::string,std::string>& keymap, ActionShortcut* action ) {
  Keywords keys; MultiColvarBase::shortcutKeywords( keys ); action->readShortcutKeywords( keys, keymap );
}

void MultiColvarBase::expandFunctions( const std::string& labout, const std::string& argin, const std::string& weights, 
                                       const std::map<std::string,std::string>& keymap, ActionShortcut* action ) {
  // Parse LESS_THAN
  if( keymap.count("LESS_THAN") ) {
    std::string sum_arg = labout + "_lt", lt_string = keymap.find("LESS_THAN")->second;
    action->readInputLine( labout + "_lt: LESS_THAN ARG1=" + argin + " SWITCH={" + lt_string + "}"); 
    if( weights.length()>0 ) {
        sum_arg = labout + "_wlt";
        action->readInputLine( labout + "_wlt: MATHEVAL ARG1=" + weights + " ARG2=" + labout + "_lt FUNC=x*y PERIODIC=NO");   
    }
    action->readInputLine( labout + "_lessthan: COMBINE ARG=" + sum_arg + " PERIODIC=NO"); 
  }
  if( keymap.count("LESS_THAN1") ) { 
    for(unsigned i=1;; ++i) {
      std::string istr; Tools::convert( i, istr ); 
      if( !keymap.count("LESS_THAN" + istr ) ) { break; }
      std::string sum_arg = labout + "_lt" + istr, lt_string1 = keymap.find("LESS_THAN" + istr)->second;
      action->readInputLine( labout + "_lt" + istr + ": LESS_THAN ARG1=" + argin + " SWITCH={" + lt_string1 + "}");  
      if( weights.length()>0 ) {
          sum_arg = labout + "_wlt" + istr;
          action->readInputLine( labout + "_wlt" + istr + ": MATHEVAL ARG1=" + weights + "ARG2=" + labout + "_lt" + istr + " FUNC=x*y PERIODIC=NO");
      }
      action->readInputLine( labout + "_lessthan" + istr + ": COMBINE ARG=" + sum_arg + " PERIODIC=NO");
    }
  }
  // Parse MORE_THAN
  if( keymap.count("MORE_THAN") ) {
    std::string sum_arg=labout + "_mt", mt_string = keymap.find("MORE_THAN")->second;
    action->readInputLine( labout + "_mt: MORE_THAN ARG1=" + argin + " SWITCH={" + mt_string + "}");
    if( weights.length()>0 ) {
        sum_arg = labout + "_wmt";
        action->readInputLine( labout + "_wmt: MATHEVAL ARG1=" + weights + " ARG2=" + labout + "_mt FUNC=x*y PERIODIC=NO" );
    }
    action->readInputLine( labout + "_morethan: COMBINE ARG=" + sum_arg + " PERIODIC=NO");
  }
  if(  keymap.count("MORE_THAN1") ) {
    for(unsigned i=1;; ++i) {
      std::string istr; Tools::convert( i, istr ); 
      if( !keymap.count("MORE_THAN" + istr ) ) { break; }
      std::string sum_arg = labout + "_mt" + istr, mt_string1 = keymap.find("MORE_THAN" + istr)->second;
      action->readInputLine( labout + "_mt" + istr + ": MORE_THAN ARG1=" + argin + " SWITCH={" + mt_string1 + "}");  
      if( weights.length()>0 ) {
          sum_arg = labout + "_wmt" + istr;
          action->readInputLine( labout + "_wmt" + istr + ": MATHEVAL ARG1=" + weights + "ARG2=" + labout + "_lt" + istr + " FUNC=x*y PERIODIC=NO");
      }
      action->readInputLine( labout + "_morethan" + istr + ": COMBINE ARG=" + sum_arg + " PERIODIC=NO");
      if( !action->parseNumbered("MORE_THAN",i+1,mt_string1) ) { break; }
    }
  }
  // Parse ALT_MIN
  if( keymap.count("ALT_MIN") ) {
    if( weights.length()>0 ) plumed_merror("cannot use ALT_MIN with this shortcut");
    std::string amin_string = keymap.find("ALT_MIN")->second;
    std::size_t dd = amin_string.find("BETA"); std::string beta_str = amin_string.substr(dd+5);
    beta_str.erase(std::remove_if(beta_str.begin(), beta_str.end(), ::isspace), beta_str.end());
    action->readInputLine( labout + "_me_altmin: MATHEVAL ARG1=" + argin + " FUNC=exp(-x*" + beta_str + ") PERIODIC=NO");
    action->readInputLine( labout + "_mec_altmin: COMBINE ARG=" + labout + "_me_altmin PERIODIC=NO");
    action->readInputLine( labout + "_altmin: MATHEVAL ARG=" + labout + "_mec_altmin FUNC=-log(x)/" + beta_str + " PERIODIC=NO");
  }
  // Parse MIN
  if( keymap.count("MIN") ) {
    if( weights.length()>0 ) plumed_merror("cannot use MIN with this shortcut");
    std::string min_string = keymap.find("MIN")->second;
    std::size_t dd = min_string.find("BETA"); std::string beta_str = min_string.substr(dd+5);
    beta_str.erase(std::remove_if(beta_str.begin(), beta_str.end(), ::isspace), beta_str.end());
    action->readInputLine( labout + "_me_min: MATHEVAL ARG1=" + argin + " FUNC=exp(" + beta_str + "/x) PERIODIC=NO");  
    action->readInputLine( labout + "_mec_min: COMBINE ARG=" + labout + "_me_min PERIODIC=NO"); 
    action->readInputLine( labout + "_min: MATHEVAL ARG=" + labout + "_mec_min FUNC=" + beta_str + "/log(x) PERIODIC=NO");
  }
  // Parse MAX
  if( keymap.count("MAX") ) {
    if( weights.length()>0 ) plumed_merror("cannot use MAX with this shortcut");
    std::string max_string = keymap.find("MAX")->second; 
    std::size_t dd = max_string.find("BETA"); std::string beta_str = max_string.substr(dd+5);
    beta_str.erase(std::remove_if(beta_str.begin(), beta_str.end(), ::isspace), beta_str.end());
    action->readInputLine( labout + "_me_max: MATHEVAL ARG1=" + argin + " FUNC=exp(x/" + beta_str + ") PERIODIC=NO");
    action->readInputLine( labout + "_mec_max: COMBINE ARG=" + labout + "_me_max PERIODIC=NO"); 
    action->readInputLine( labout + "_max: MATHEVAL ARG=" + labout + "_mec_max FUNC=" + beta_str  + "*log(x) PERIODIC=NO");
  }
  // Parse HIGHEST
  if( keymap.count("HIGHEST") ) {
    if( weights.length()>0 ) plumed_merror("cannot use HIGHEST with this shortcut");
    action->readInputLine( labout + "_highest: HIGHEST ARG=" + argin );
  }
  // Parse LOWEST
  if( keymap.count("LOWEST") ) {
    if( weights.length()>0 ) plumed_merror("cannot use LOWEST with this shortcut");
    action->readInputLine( labout + "_lowest: LOWEST ARG=" + argin ); 
  }
  // Parse SUM
  if( keymap.count("SUM") ) {
    std::string sum_arg=argin;
    if( weights.length()>0 ) {
      sum_arg = labout + "_wsum";
      action->readInputLine( labout + "_wsum: MATHEVAL ARG1=" + weights + " ARG2=" + argin + " FUNC=x*y PERIODIC=NO");
    }
    action->readInputLine( labout + "_sum: COMBINE ARG=" + sum_arg + " PERIODIC=NO");
  }
  // Parse MEAN
  if( keymap.count("MEAN") ) {
    if( weights.length()>0 ) plumed_merror("cannot use LOWEST with this shortcut");
    action->readInputLine( labout + "_mean: COMBINE ARG=" + argin + " NORMALIZE PERIODIC=NO");
  }
  // Parse BETWEEN
  if( keymap.count("BETWEEN") ) {
    std::string sum_arg=labout + "_bt", bt_string = keymap.find("BETWEEN")->second;
    action->readInputLine( labout + "_bt: BETWEEN ARG1=" + argin + " SWITCH={" + bt_string + "}" );
    if( weights.length()>0 ) {
      sum_arg = labout + "_wbt";
      action->readInputLine( labout + "_wbt: MATHEVAL ARG1=" + weights + " ARG2=" + labout + "_bt FUNC=x*y PERIODIC=NO");
    }
    action->readInputLine( labout + "_between: COMBINE ARG=" + sum_arg + " PERIODIC=NO");
  }
  std::string bt_string1;
  if( keymap.count("BETWEEN1") ) {
    for(unsigned i=1;; ++i) {
      std::string istr; Tools::convert( i, istr ); 
      if( !keymap.count("BETWEEN" + istr) ) break;
      std::string sum_arg=labout + "_bt" + istr, bt_string1 = keymap.find("BETWEEN" + istr)->second;
      action->readInputLine( labout + "_bt" + istr + ": BETWEEN ARG1=" + argin + " SWITCH={" + bt_string1 + "}" );
      if( weights.length()>0 ) {
        sum_arg = labout + "_wbt" + istr;
        action->readInputLine( labout + "_wbt" + istr + ": MATHEVAL ARG1=" + weights + " ARG2=" + labout + "_bt" + istr + " FUNC=x*y PERIODIC=NO");
      }
      action->readInputLine( labout + "_between" + istr + ": COMBINE ARG=" + sum_arg + " PERIODIC=NO");
    }
  }
  // Parse HISTOGRAM
  if( keymap.count("HISTOGRAM") ) {
    std::vector<std::string> words=Tools::getWords( keymap.find("HISTOGRAM")->second );
    unsigned nbins; bool found=Tools::parse(words,"NBINS",nbins,0); // Need replica index
    if( !found ) plumed_merror("did not find NBINS in specification for HISTOGRAM");
    double lower; found=Tools::parse(words,"LOWER",lower,0);
    if( !found ) plumed_merror("did not find LOWER in specification for HISTOGRAM");
    double upper; found=Tools::parse(words,"UPPER",upper,0);
    if( !found ) plumed_merror("did not find UPPER in specification for HISTOGRAM");
    double delr = ( upper - lower ) / static_cast<double>( nbins );
    double smear=0.5; found=Tools::parse(words,"SMEAR",smear,0);
    if( !found ) smear = 0.5;
    for(unsigned i=0; i<nbins; ++i) {
      std::string smstr, istr; Tools::convert( i+1, istr ); Tools::convert( smear, smstr ); std::string sum_arg=labout + "_bt" + istr;
      std::string low_str, high_str; Tools::convert( lower + i*delr, low_str ); Tools::convert( lower + (i+1)*delr, high_str );
      action->readInputLine( labout + "_bt" + istr + ": BETWEEN ARG1=" + argin + " SWITCH={" + words[0] + " LOWER=" + low_str + " UPPER=" + high_str + " SMEAR=" + smstr + "}");
      if( weights.length()>0 ) {
        sum_arg = labout + "_wbt" + istr;
        action->readInputLine( labout + "_wbt" + istr + ": MATHEVAL ARG1=" + weights + " ARG2=" + labout + "_bt" + istr + " FUNC=x*y PERIODIC=NO");
      }
      action->readInputLine( labout + "_between" + istr + ": COMBINE ARG=" + sum_arg + " PERIODIC=NO"); 
    }
  }
}

void MultiColvarBase::registerKeywords( Keywords& keys ) {
  Action::registerKeywords( keys );
  ActionWithValue::registerKeywords( keys );
  ActionAtomistic::registerKeywords( keys );
  keys.addFlag("NOPBC",false,"ignore the periodic boundary conditions when calculating distances");
<<<<<<< HEAD
  keys.add("numbered","ATOMS","the atoms involved in each of the colvars you wish to calculate. "
           "Keywords like ATOMS1, ATOMS2, ATOMS3,... should be listed and one or more scalars will be "
           "calculated for each ATOM keyword you specify");
  keys.add("numbered","LOCATION","the location at which the CV is assumed to be in space");
  keys.reset_style("ATOMS","atoms"); keys.reset_style("LOCATION","atoms");
=======
  ActionWithVessel::registerKeywords( keys );
  keys.add("hidden","NL_STRIDE","the frequency with which the neighbor list should be updated. Between neighbour list update steps all quantities "
           "that contributed less than TOL at the previous neighbor list update step are ignored.");
  keys.setComponentsIntroduction("When the label of this action is used as the input for a second you are not referring to a scalar quantity as you are in "
                                 "regular collective variables.  The label is used to reference the full set of quantities calculated by "
                                 "the action.  This is usual when using \\ref multicolvarfunction. Generally when doing this the previously calculated "
                                 "multicolvar will be referenced using the DATA keyword rather than ARG.\n\n"
                                 "This Action can be used to calculate the following scalar quantities directly.  These quantities are calculated by "
                                 "employing the keywords listed below. "
                                 "These quantities can then be referenced elsewhere in the input file by using this Action's label "
                                 "followed by a dot and the name of the quantity. Some of them can be calculated multiple times "
                                 "with different parameters.  In this case the quantities calculated can be referenced elsewhere in the "
                                 "input by using the name of the quantity followed by a numerical identifier "
                                 "e.g. <em>label</em>.lessthan-1, <em>label</em>.lessthan-2 etc.  When doing this and, for clarity we have "
                                 "made it so that the user can set a particular label for each of the components. As such by using the LABEL keyword in the description of the keyword "
                                 "input you can customize the component name");
  keys.reserve("atoms-3","SPECIES","this keyword is used for colvars such as coordination number. In that context it specifies that plumed should calculate "
               "one coordination number for each of the atoms specified.  Each of these coordination numbers specifies how many of the "
               "other specified atoms are within a certain cutoff of the central atom.  You can specify the atoms here as another multicolvar "
               "action or using a MultiColvarFilter or ActionVolume action.  When you do so the quantity is calculated for those atoms specified "
               "in the previous multicolvar.  This is useful if you would like to calculate the Steinhardt parameter for those atoms that have a "
               "coordination number more than four for example");
  keys.reserve("atoms-4","SPECIESA","this keyword is used for colvars such as the coordination number.  In that context it species that plumed should calculate "
               "one coordination number for each of the atoms specified in SPECIESA.  Each of these coordination numbers specifies how many "
               "of the atoms specifies using SPECIESB is within the specified cutoff.  As with the species keyword the input can also be specified "
               "using the label of another multicolvar");
  keys.reserve("atoms-4","SPECIESB","this keyword is used for colvars such as the coordination number.  It must appear with SPECIESA.  For a full explanation see "
               "the documentation for that keyword");
  keys.add("hidden","ALL_INPUT_SAME_TYPE","remove this keyword to remove certain checks in the input on the sanity of your input file.  See code for details");
>>>>>>> 23c6fcd0
}

MultiColvarBase::MultiColvarBase(const ActionOptions& ao):
  Action(ao),
  ActionAtomistic(ao),
  ActionWithValue(ao),
  usepbc(true)
{
  if( keywords.exists("NOPBC") ) {
    bool nopbc=!usepbc; parseFlag("NOPBC",nopbc);
    usepbc=!nopbc;
  }
  if( usepbc ) log.printf("  using periodic boundary conditions\n");
  else    log.printf("  without periodic boundary conditions\n");

  std::vector<AtomNumber> catoms, all_atoms; parseAtomList( "ATOMS", all_atoms );
  if( getName()=="TORSION" ) {
      std::vector<AtomNumber> v1, v2, axis; parseAtomList("VECTORA", v1 ); parseAtomList("VECTORB", v2 ); parseAtomList("AXIS", axis );
      if( v1.size()>0 ) {
          if( all_atoms.size()>0 ) error("cannot mix ATOMS with VECTORA/VECTORB/AXIS"); 
          if( v1.size()!=2 || v2.size()!=2 || axis.size()!=2 ) error("wrong number of atoms specified to VECTORA, VECTORB or AXIS keyword");
          all_atoms.resize(6); all_atoms[0]=v1[1]; all_atoms[1]=v1[0]; all_atoms[2]=axis[0]; all_atoms[3]=axis[1]; all_atoms[4]=v2[0]; all_atoms[5]=v2[1];
      } else if( all_atoms.size()==4 ) {
          all_atoms.resize(6); all_atoms[5]=all_atoms[3]; all_atoms[4]=all_atoms[2]; all_atoms[3]=all_atoms[2]; all_atoms[2]=all_atoms[1];
      } else if( all_atoms.size()!=0 ) error("wrong number of atoms specified to torsion");
  }
  if( all_atoms.size()>0 ) {
    ablocks.resize(all_atoms.size());
    log.printf("  Colvar is calculated from atoms : ");
    for(unsigned j=0; j<ablocks.size(); ++j) { ablocks[j].push_back(j); log.printf("%d ",all_atoms[j].serial() ); }
    log.printf("\n"); parseAtomList("LOCATION",catoms);
    if( catoms.size()>0 ) {
      if( catoms.size()!=1 ) error("should provide position of one atom only for location");
      log.printf("  CV is located on position of atom : %d \n", catoms[0].serial() );
      catom_indices.push_back( all_atoms.size() ); mygroup.push_back( catoms[0] );
    } else {
      log.printf("  CV is located at center of mass for atoms : ");
      for(unsigned j=0; j<ablocks.size(); ++j) log.printf("%d ", all_atoms[j].serial() );
      log.printf("\n"); mygroup.push_back( atoms.addVirtualAtom( this ) );
    }
  } else {
    std::vector<AtomNumber> t;
    for(int i=1;; ++i ) {
      parseAtomList("ATOMS", i, t );
      if( getName()=="TORSION" ) {
          if( t.empty() ) {
              std::vector<AtomNumber> v1; parseAtomList("VECTORA", i, v1 );
              if( v1.empty() ) break; 
              std::vector<AtomNumber> v2; parseAtomList("VECTORB", i, v2 );               
              std::vector<AtomNumber> axis; parseAtomList("AXIS", i, axis );
              if( v1.size()!=2 || v2.size()!=2 || axis.size()!=2 ) error("wrong number of atoms specified to VECTORA, VECTORB or AXIS keyword");
              t.resize(6); t[0]=v1[1]; t[1]=v1[0]; t[2]=axis[0]; t[3]=axis[1]; t[4]=v2[0]; t[5]=v2[1];
          } else if( t.size()==4 ) {
              std::vector<AtomNumber> v1, v2, axis; parseAtomList("VECTORA", v1 ); parseAtomList("VECTORB", v2 ); parseAtomList("AXIS", axis );
              if( v1.size()>0 || v2.size()>0 || axis.size()>0 ) error("cannot mix ATOMS with VECTORA/VECTORB/AXIS");
              t.resize(6); t[5]=t[3]; t[4]=t[2]; t[3]=t[2]; t[2]=t[1];
          } else plumed_error();
      }
      if( t.empty() ) break;

      log.printf("  Colvar %d is calculated from atoms : ", i);
      for(unsigned j=0; j<t.size(); ++j) log.printf("%d ",t[j].serial() );
      log.printf("\n");

      if( i==1 ) { ablocks.resize(t.size()); }
      if( t.size()!=ablocks.size() ) {
        std::string ss; Tools::convert(i,ss);
        error("ATOMS" + ss + " keyword has the wrong number of atoms");
      }
      for(unsigned j=0; j<ablocks.size(); ++j) {
        ablocks[j].push_back( ablocks.size()*(i-1)+j ); all_atoms.push_back( t[j] );
      }
      t.resize(0);
    }
    parseAtomList("LOCATION", 1, catoms );
    if( catoms.size()>0 ) {
      if( catoms.size()!=1 ) error("should provide position of one atom only for location");
      log.printf("  CV 1 is located on position of atom : %d \n", catoms[0].serial() );
      catom_indices.push_back( all_atoms.size() ); mygroup.push_back( catoms[0] );

      for(int i=2; i<=ablocks[0].size(); ++i) {
        std::vector<AtomNumber> cc; parseAtomList("LOCATION", i, cc );
        if( cc.empty() ) error("LOCATION should be specified for all or none of the atoms in your CV");

        log.printf("  CV %d is located on position of atom : %d \n", i, cc[0].serial() );
        catom_indices.push_back( all_atoms.size() + i ); catoms.push_back( cc[0] ); mygroup.push_back( cc[0] );
      }
    } else {
      for(int i=0; i<ablocks[0].size(); ++i) mygroup.push_back( atoms.addVirtualAtom( this ) );
    }
  }
  std::vector<AtomNumber> atoms_for_request(all_atoms); atoms.insertGroup( getLabel(), mygroup );
  if( catoms.size()>0 ) atoms_for_request.insert( atoms_for_request.end(),catoms.begin(),catoms.end() );
  requestAtoms(atoms_for_request); forcesToApply.resize( getNumberOfDerivatives() );
  if( all_atoms.size()>0 ) {
    for(unsigned i=0; i<ablocks[0].size(); ++i) addTaskToList( i );
  }
  if( catom_indices.size()==0 ) vatom_forces.resize( getNumberOfAtoms() );
}

MultiColvarBase::~MultiColvarBase() {
  if(catom_indices.size()==0 ) atoms.removeVirtualAtom( this );
  atoms.removeGroup( getLabel() );
}

void MultiColvarBase::interpretDotStar( const std::string& mylabel, const std::string& ulab, unsigned& nargs, std::vector<Value*>& myvals, const ActionSet& actset ) {
  Keywords skeys; MultiColvarBase::shortcutKeywords( skeys );
  std::vector<std::string> out_comps( skeys.getAllOutputComponents() );
  for(unsigned i=0; i<out_comps.size(); ++i) {
    std::string keyname; bool donumtest = skeys.getKeywordForThisOutput( out_comps[i], keyname );
    if( donumtest ) {
      if( skeys.numbered( keyname ) ) {
        for(unsigned j=1;; ++j) {
          std::string numstr; Tools::convert( j, numstr );
          ActionWithValue* action=actset.selectWithLabel<ActionWithValue*>( mylabel + out_comps[i] + numstr );
          if( !action ) break;
          (action->copyOutput(0))->interpretDataRequest( ulab, nargs, myvals, "" );
        }
      }
    }
    ActionWithValue* action=actset.selectWithLabel<ActionWithValue*>( mylabel + out_comps[i] );
    if( action ) (action->copyOutput(0))->interpretDataRequest( ulab, nargs, myvals, "" );
  }
} 

void MultiColvarBase::interpretDotStar( const std::string& ulab, unsigned& nargs, std::vector<Value*>& myvals ) {
  MultiColvarBase::interpretDotStar( getLabel(), ulab, nargs, myvals, plumed.getActionSet() );
}

void MultiColvarBase::addValueWithDerivatives() {
  if( getFullNumberOfTasks()==1 ) { ActionWithValue::addValueWithDerivatives(); }
  else addValue();
}

void MultiColvarBase::addValue() {
  std::vector<unsigned> shape;
  if( getFullNumberOfTasks()>1 ) { shape.resize(1); shape[0]=getFullNumberOfTasks(); }
  ActionWithValue::addValue( shape );
}

void MultiColvarBase::addComponentWithDerivatives( const std::string& name ) {
  if( getFullNumberOfTasks()==1 ) { ActionWithValue::addComponentWithDerivatives(name); }
  else addComponent( name );
}

void MultiColvarBase::addComponent( const std::string& name ) {
  std::vector<unsigned> shape;
  if( getFullNumberOfTasks()>1 ) { shape.resize(1); shape[0]=getFullNumberOfTasks(); }
  ActionWithValue::addComponent( name, shape );
}

void MultiColvarBase::useFourAtomsForEachCV() {
  std::vector<std::vector<unsigned> > tblocks( 4 );
  for(unsigned i=0; i<getFullNumberOfTasks(); ++i) {
    tblocks[0].push_back(ablocks[0][i]); tblocks[1].push_back(ablocks[1][i]);
    tblocks[2].push_back(ablocks[1][i]); tblocks[3].push_back(ablocks[2][i]);
  }
  ablocks.resize(0); ablocks.resize(4);
  for(unsigned i=0; i<getFullNumberOfTasks(); ++i) {
    for(unsigned j=0; j<4; ++j) ablocks[j].push_back(tblocks[j][i]);
  }
}

Vector MultiColvarBase::getSeparation( const Vector& vec1, const Vector& vec2 ) const {
  if(usepbc) { return pbcDistance( vec1, vec2 ); }
  else { return delta( vec1, vec2 ); }
}

void MultiColvarBase::calculate() {
  // Set positions of all virtual atoms
  if( catom_indices.size()==0 ) {
    unsigned stride=comm.Get_size();
    unsigned rank=comm.Get_rank();
    if( runInSerial() ) { stride=1; rank=0; }
    std::vector<Vector> catomp( getFullNumberOfTasks() );
    for(unsigned i=rank; i<getFullNumberOfTasks(); i+=stride) {
      catomp[i].zero(); double wsum = 0.0;
      for(unsigned j=0; j<ablocks.size(); ++j) {
        bool newi=true;
        for(unsigned k=0; k<j; ++k) {
          if( ablocks[j][i]==ablocks[k][i] ) { newi=false; break; }
        }
        if( !newi ) continue;
        wsum += 1.0; catomp[i] += getPosition( ablocks[j][i] );
      }
      double normaliz = 1 / wsum; catomp[i] *= normaliz;
    }
    if( !runInSerial() ) comm.Sum( catomp );
    for(unsigned i=0; i<getFullNumberOfTasks(); ++i) atoms.setVatomPosition( mygroup[i], catomp[i] );
  }
  runAllTasks();
}

void MultiColvarBase::performTask( const unsigned& task_index, MultiValue& myvals ) const {
  // Set the positions for this particular CV
  std::vector<Vector> & fpositions( myvals.getFirstAtomVector() );
  if( fpositions.size()!=ablocks.size() ) fpositions.resize( ablocks.size() );
  for(unsigned i=0; i<ablocks.size(); ++i) fpositions[i] = getPosition( ablocks[i][task_index] );
  // If we are using pbc make whole
  if( usepbc ) {
    for(unsigned j=0; j<fpositions.size()-1; ++j) {
      const Vector & first (fpositions[j]); Vector & second (fpositions[j+1]);
      second=first+pbcDistance(first,second);
    }
  }
  // And compute
  compute( fpositions, myvals );
  // Now update the active derivatives
  if( !doNotCalculateDerivatives() ) {
    for(unsigned i=0; i<ablocks.size(); ++i) {
      // Check for duplicated indices during update to avoid double counting
      bool newi=true;
      for(unsigned j=0; j<i; ++j) {
        if( ablocks[j][task_index]==ablocks[i][task_index] ) { newi=false; break; }
      }
      if( !newi ) continue;
      unsigned base=3*ablocks[i][task_index];
      for(unsigned j=0; j<getNumberOfComponents(); ++j) {
        myvals.updateIndex( getPntrToOutput(j)->getPositionInStream(), base );
        myvals.updateIndex( getPntrToOutput(j)->getPositionInStream(), base + 1 );
        myvals.updateIndex( getPntrToOutput(j)->getPositionInStream(), base + 2 );
      }
    }
    unsigned nvir=3*getNumberOfAtoms();
    for(unsigned j=0; j<getNumberOfComponents(); ++j) {
      for(unsigned i=0; i<9; ++i) myvals.updateIndex( getPntrToOutput(j)->getPositionInStream(), nvir + i );
    }
  }
}

void MultiColvarBase::setBoxDerivativesNoPbc( const unsigned& ival, const std::vector<Vector>& fpositions, MultiValue& myvals ) const {
  if( doNotCalculateDerivatives() ) return;
  Tensor virial; unsigned itask = myvals.getTaskIndex();
  for(unsigned i=0; i<ablocks.size(); i++) {
    // Check for duplicated indices during update to avoid double counting
    bool newi=true;
    for(unsigned j=0; j<i; ++j) {
      if( ablocks[j][itask]==ablocks[i][itask] ) { newi=false; break; }
    }
    if( !newi ) continue;
    virial-=Tensor( fpositions[i], Vector(myvals.getDerivative(ival,3*ablocks[i][itask]+0),
                                          myvals.getDerivative(ival,3*ablocks[i][itask]+1),
                                          myvals.getDerivative(ival,3*ablocks[i][itask]+2)));
  }
  addBoxDerivatives(ival,virial,myvals);
}

void MultiColvarBase::apply() {
  if( doNotCalculateDerivatives() ) return;
  std::fill(forcesToApply.begin(),forcesToApply.end(),0); unsigned mm=0;
  if( getForcesFromValues( forcesToApply ) ) setForcesOnAtoms( forcesToApply, mm );

  // Virtual atom forces
  if( catom_indices.size()==0 ) {
    unsigned stride=comm.Get_size();
    unsigned rank=comm.Get_rank();
    if( runInSerial() ) { stride=1; rank=0; }
    // Clear the forces
    for(unsigned i=0; i<getNumberOfAtoms(); ++i) vatom_forces[i].zero();
    // Accumulate the force on each virtual atom
    for(unsigned i=rank; i<getFullNumberOfTasks(); i+=stride) {
      Vector & f(atoms.getVatomForces(mygroup[i]));
      //printf("FORCES %s %d %f %f %f \n",getLabel().c_str(), i,f[0],f[1],f[2]);
      double wsum=0.0;
      for(unsigned j=0; j<ablocks.size(); ++j) {
        bool newi=true;
        for(unsigned k=0; k<j; ++k) {
          if( ablocks[j][i]==ablocks[k][i] ) { newi=false; break; }
        }
        if( !newi ) continue;
        wsum += 1.0;
      }
      for(unsigned j=0; j<ablocks.size(); ++j) {
        bool newi=true;
        for(unsigned k=0; k<j; ++k) {
          if( ablocks[j][i]==ablocks[k][i] ) { newi=false; break; }
        }
        if( !newi ) continue;
        vatom_forces[ablocks[j][i]] += matmul( (1./wsum)*Tensor::identity(), f );
      }
    }
    if( !runInSerial() ) comm.Sum( vatom_forces );
    // Add the final forces to the atoms
    std::vector<Vector>& final_forces(modifyForces());
    for(unsigned i=0; i<final_forces.size(); ++i) final_forces[i] += vatom_forces[i];
    // Clear the forces on the virtual atoms
    for(unsigned i=0; i<getFullNumberOfTasks(); ++i) atoms.getVatomForces(mygroup[i]).zero();
  }
}

}
}<|MERGE_RESOLUTION|>--- conflicted
+++ resolved
@@ -232,43 +232,11 @@
   ActionWithValue::registerKeywords( keys );
   ActionAtomistic::registerKeywords( keys );
   keys.addFlag("NOPBC",false,"ignore the periodic boundary conditions when calculating distances");
-<<<<<<< HEAD
   keys.add("numbered","ATOMS","the atoms involved in each of the colvars you wish to calculate. "
            "Keywords like ATOMS1, ATOMS2, ATOMS3,... should be listed and one or more scalars will be "
            "calculated for each ATOM keyword you specify");
   keys.add("numbered","LOCATION","the location at which the CV is assumed to be in space");
   keys.reset_style("ATOMS","atoms"); keys.reset_style("LOCATION","atoms");
-=======
-  ActionWithVessel::registerKeywords( keys );
-  keys.add("hidden","NL_STRIDE","the frequency with which the neighbor list should be updated. Between neighbour list update steps all quantities "
-           "that contributed less than TOL at the previous neighbor list update step are ignored.");
-  keys.setComponentsIntroduction("When the label of this action is used as the input for a second you are not referring to a scalar quantity as you are in "
-                                 "regular collective variables.  The label is used to reference the full set of quantities calculated by "
-                                 "the action.  This is usual when using \\ref multicolvarfunction. Generally when doing this the previously calculated "
-                                 "multicolvar will be referenced using the DATA keyword rather than ARG.\n\n"
-                                 "This Action can be used to calculate the following scalar quantities directly.  These quantities are calculated by "
-                                 "employing the keywords listed below. "
-                                 "These quantities can then be referenced elsewhere in the input file by using this Action's label "
-                                 "followed by a dot and the name of the quantity. Some of them can be calculated multiple times "
-                                 "with different parameters.  In this case the quantities calculated can be referenced elsewhere in the "
-                                 "input by using the name of the quantity followed by a numerical identifier "
-                                 "e.g. <em>label</em>.lessthan-1, <em>label</em>.lessthan-2 etc.  When doing this and, for clarity we have "
-                                 "made it so that the user can set a particular label for each of the components. As such by using the LABEL keyword in the description of the keyword "
-                                 "input you can customize the component name");
-  keys.reserve("atoms-3","SPECIES","this keyword is used for colvars such as coordination number. In that context it specifies that plumed should calculate "
-               "one coordination number for each of the atoms specified.  Each of these coordination numbers specifies how many of the "
-               "other specified atoms are within a certain cutoff of the central atom.  You can specify the atoms here as another multicolvar "
-               "action or using a MultiColvarFilter or ActionVolume action.  When you do so the quantity is calculated for those atoms specified "
-               "in the previous multicolvar.  This is useful if you would like to calculate the Steinhardt parameter for those atoms that have a "
-               "coordination number more than four for example");
-  keys.reserve("atoms-4","SPECIESA","this keyword is used for colvars such as the coordination number.  In that context it species that plumed should calculate "
-               "one coordination number for each of the atoms specified in SPECIESA.  Each of these coordination numbers specifies how many "
-               "of the atoms specifies using SPECIESB is within the specified cutoff.  As with the species keyword the input can also be specified "
-               "using the label of another multicolvar");
-  keys.reserve("atoms-4","SPECIESB","this keyword is used for colvars such as the coordination number.  It must appear with SPECIESA.  For a full explanation see "
-               "the documentation for that keyword");
-  keys.add("hidden","ALL_INPUT_SAME_TYPE","remove this keyword to remove certain checks in the input on the sanity of your input file.  See code for details");
->>>>>>> 23c6fcd0
 }
 
 MultiColvarBase::MultiColvarBase(const ActionOptions& ao):
