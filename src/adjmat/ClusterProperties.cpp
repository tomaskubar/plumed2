--- conflicted
+++ resolved
@@ -60,13 +60,6 @@
 public:
   static void registerKeywords(Keywords& keys);
   explicit ClusterProperties(const ActionOptions&);
-<<<<<<< HEAD
-=======
-/// Do the calculation
-  void calculate() override;
-/// We can use ActionWithVessel to run all the calculation
-  void performTask( const unsigned&, const unsigned&, MultiValue& ) const override;
->>>>>>> 5a9bc5a3
 };
 
 PLUMED_REGISTER_ACTION(ClusterProperties,"CLUSTER_PROPERTIES")
