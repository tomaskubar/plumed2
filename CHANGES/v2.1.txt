/**

@page CHANGES-2-1 Version 2.1

Version 2.1.0 - unreleased
------------------------

Includes all fixes in branch 2.0 (see \ref CHANGES-2-0) up to 2.0.1.

Changes from version 2.0 which are relevant for users:
<<<<<<< HEAD
- New configuration system based on autoconf (use ./configure from root directory)
- Added option PRECISION to set number of digits in DUMPATOMS
- Added NDX_FILE and NDX_GROUP to action GROUP, allowing to import atom lists from ndx files
- Several optimizations in the following actions: WHOLEMOLECULES, ...
=======
- Added option PRECISION to set number of digits in \ref DUMPATOMS.
- Added NDX_FILE and NDX_GROUP to action \ref GROUP, allowing to import atom lists from ndx files.
- Several optimizations in the following actions: \ref WHOLEMOLECULES, ...
>>>>>>> 52441c8e
- Faster atom scattering with domain decomposition.
- \ref SPRINT topological collective variables.
- \ref CH3SHIFTS collective variable.
- Improved multicolvar neighbor lists.
- Maximum colvar as well as minimum colvar is now possible.
- \ref COMMITTOR analysis.
- Added possibility to use negative strides in atom ranges (e.g. 10-1:-3).
- Added possibility to use \ref COORDINATION or \ref DHENERGY with NLIST in replica exchange simulations.
- Added STRETCH flag to \ref switchingfunction.

Changes from version 2.0 which are relevant for developers:
- Added regtests for plumed as a library (e.g. basic/rt-make-0). plumed command has an additional
  flag (--is-installed) to probe if running from a compilation directory or from a fully installed copy
  (this is needed for regtests to work properly).
- Improved class Communicator. Many operations can now be done directly on Vectors, Tensors, std::vector and PLMD::Matrix.
- Patches for GPL codes (QuantumEspresso and Gromacs) now also include
  original code so as to simplify their modification.

*/<|MERGE_RESOLUTION|>--- conflicted
+++ resolved
@@ -8,16 +8,10 @@
 Includes all fixes in branch 2.0 (see \ref CHANGES-2-0) up to 2.0.1.
 
 Changes from version 2.0 which are relevant for users:
-<<<<<<< HEAD
 - New configuration system based on autoconf (use ./configure from root directory)
-- Added option PRECISION to set number of digits in DUMPATOMS
-- Added NDX_FILE and NDX_GROUP to action GROUP, allowing to import atom lists from ndx files
-- Several optimizations in the following actions: WHOLEMOLECULES, ...
-=======
 - Added option PRECISION to set number of digits in \ref DUMPATOMS.
 - Added NDX_FILE and NDX_GROUP to action \ref GROUP, allowing to import atom lists from ndx files.
 - Several optimizations in the following actions: \ref WHOLEMOLECULES, ...
->>>>>>> 52441c8e
 - Faster atom scattering with domain decomposition.
 - \ref SPRINT topological collective variables.
 - \ref CH3SHIFTS collective variable.
