--- conflicted
+++ resolved
@@ -194,23 +194,14 @@
     if(!do_central) {
       if(master) {
         for(unsigned i=0; i<narg; ++i) {
-<<<<<<< HEAD
           const double tmp = fact*pow(args[i],moment-1);
           v_moment[i]      = tmp*args[i];
-=======
-          const double tmp = fact*std::pow(getArgument(i),moment-1);
-          v_moment[i]      = tmp*getArgument(i);
->>>>>>> c03db3e5
           dv_moment[i]     = moment*tmp;
         }
         if(ens_dim>1) multi_sim_comm.Sum(&v_moment[0], narg);
       } else {
         for(unsigned i=0; i<narg; ++i) {
-<<<<<<< HEAD
           const double tmp = fact*pow(args[i],moment-1);
-=======
-          const double tmp = fact*std::pow(getArgument(i),moment-1);
->>>>>>> c03db3e5
           dv_moment[i]     = moment*tmp;
         }
       }
@@ -218,23 +209,14 @@
     } else {
       if(master) {
         for(unsigned i=0; i<narg; ++i) {
-<<<<<<< HEAD
           const double tmp = pow(args[i]-mean[i],moment-1);
           v_moment[i]      = fact*tmp*(args[i]-mean[i]);
-=======
-          const double tmp = std::pow(getArgument(i)-mean[i],moment-1);
-          v_moment[i]      = fact*tmp*(getArgument(i)-mean[i]);
->>>>>>> c03db3e5
           dv_moment[i]     = moment*tmp*(fact-fact/norm);
         }
         if(ens_dim>1) multi_sim_comm.Sum(&v_moment[0], narg);
       } else {
         for(unsigned i=0; i<narg; ++i) {
-<<<<<<< HEAD
           const double tmp = pow(args[i]-mean[i],moment-1);
-=======
-          const double tmp = std::pow(getArgument(i)-mean[i],moment-1);
->>>>>>> c03db3e5
           dv_moment[i]     = moment*tmp*(fact-fact/norm);
         }
       }
