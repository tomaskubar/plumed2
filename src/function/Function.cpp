/* +++++++++++++++++++++++++++++++++++++++++++++++++++++++++++++++++++++++++
   Copyright (c) 2011-2020 The plumed team
   (see the PEOPLE file at the root of the distribution for a list of names)

   See http://www.plumed.org for more information.

   This file is part of plumed, version 2.

   plumed is free software: you can redistribute it and/or modify
   it under the terms of the GNU Lesser General Public License as published by
   the Free Software Foundation, either version 3 of the License, or
   (at your option) any later version.

   plumed is distributed in the hope that it will be useful,
   but WITHOUT ANY WARRANTY; without even the implied warranty of
   MERCHANTABILITY or FITNESS FOR A PARTICULAR PURPOSE.  See the
   GNU Lesser General Public License for more details.

   You should have received a copy of the GNU Lesser General Public License
   along with plumed.  If not, see <http://www.gnu.org/licenses/>.
+++++++++++++++++++++++++++++++++++++++++++++++++++++++++++++++++++++++++ */
#include "Function.h"
#include "core/CollectFrames.h"
#include "core/ActionSetup.h"
#include "core/PlumedMain.h"
#include "core/ActionToPutData.h"
#include "core/Atoms.h"
#include "tools/OpenMP.h"
#include "tools/Communicator.h"

namespace PLMD {
namespace function {

void Function::registerKeywords(Keywords& keys) {
  Action::registerKeywords(keys);
  ActionWithValue::registerKeywords(keys);
  ActionWithArguments::registerKeywords(keys);
  keys.reserve("compulsory","PERIODIC","if the output of your function is periodic then you should specify the periodicity of the function.  If the output is not periodic you must state this using PERIODIC=NO");
}

Function::Function(const ActionOptions&ao):
  Action(ao),
  ActionWithValue(ao),
  ActionWithArguments(ao),
  firststep(true),
  matinp(false),
  matout(false),
  nderivatives(getNumberOfScalarArguments()),
  forcesToApply(getNumberOfScalarArguments()),
  getPeriodFromArg(false)
{
  plumed_dbg_assert( getNumberOfArguments()>0 );
  std::vector<double> gspacing; std::vector<unsigned> nbin; std::vector<bool> pbc;
  bool gridinput=false; unsigned npoints=0; std::string gtype; std::vector<std::string> gargn, min, max; 
  // Method for if input to function is a function on a grid
  for(unsigned i=0; i<getNumberOfArguments(); ++i) {
    if( getPntrToArgument(i)->getRank()>0 && getPntrToArgument(i)->hasDerivatives() && getPntrToArgument(i)->usingAllVals( getLabel() ) ) {
      gridinput=true; npoints=getPntrToArgument(i)->getNumberOfValues( getLabel() );
      nderivatives = getPntrToArgument(i)->getRank() + getNumberOfArguments(); 
      gspacing.resize( getPntrToArgument(i)->getRank() ); nbin.resize( getPntrToArgument(i)->getRank() );
      min.resize( getPntrToArgument(i)->getRank() ); max.resize( getPntrToArgument(i)->getRank() ); 
      gargn.resize( getPntrToArgument(i)->getRank() ); pbc.resize( getPntrToArgument(i)->getRank() );
      (getPntrToArgument(i)->getPntrToAction())->getInfoForGridHeader( gtype, gargn, min, max, nbin, gspacing, pbc, false );
      break;
    }
  }
  if( gridinput ) {
    unsigned nscalars=0; done_over_stream=false;
    
    std::vector<unsigned> gnbin( min.size() ); std::vector<bool> gpbc( min.size() );
    std::vector<std::string> ggargn( min.size() ), gmin( min.size() ), gmax( min.size() ); std::string ggtype;
    if( arg_ends.size()==0 && getNumberOfArguments()==1 ) { arg_ends.push_back(0); arg_ends.push_back(1); }
    for(unsigned j=0; j<getNumberOfArguments(); ++j) {
      if( getPntrToArgument(j)->getRank()!=0 ) {
        if( getPntrToArgument(j)->getNumberOfValues( getLabel() )!=npoints || !getPntrToArgument(j)->hasDerivatives() ) error("mismatch in input arguments");
        (getPntrToArgument(j)->getPntrToAction())->getInfoForGridHeader( ggtype, ggargn, gmin, gmax, gnbin, gspacing, gpbc, false );
        if( gtype!=ggtype ) error("mismatch between grid types");
        for(unsigned k=0;k<min.size();++k) { 
            if( min[k]!=gmin[k] ) error("mismatch between grid domains");
            if( max[k]!=gmax[k] ) error("mismatch between grid domains");
            if( pbc[k]!=gpbc[k] ) error("mismatch between grid domains");
            if( nbin[k]!=gnbin[k] ) error("mismatch between grid domains");
        }
      } else { nscalars++; }
    }
    if( nscalars>1 ) error("can only multiply/divide grid by one scalar at a time");
    // Now create a task list for the function
    for(unsigned j=0; j<npoints; ++j) addTaskToList(j);
  } else {
    bool hasscalar=false, hasrank=false; nderivatives = getNumberOfScalarArguments(); firststep=false;
    if( arg_ends.size()>0 ) {
        for(unsigned i=0; i<arg_ends.size()-1; ++i ) {
            if( arg_ends[i+1]-arg_ends[i]==1 ) {
                plumed_assert( arg_ends[i]<getNumberOfArguments() );
                if( getPntrToArgument(arg_ends[i])->getNumberOfValues( getLabel() )==1 ) {
                    ActionSetup* as=dynamic_cast<ActionSetup*>( getPntrToArgument(arg_ends[i])->getPntrToAction() );
                    if(!as) hasscalar=true; else getPntrToArgument(arg_ends[i])->buildDataStore( getLabel() );
                } else {
                    CollectFrames* ab=dynamic_cast<CollectFrames*>( getPntrToArgument(arg_ends[i])->getPntrToAction() );
                    if(!ab) hasrank=true; else if( ab->hasClear() ) { hasscalar=hasrank=true; getPntrToArgument(arg_ends[i])->buildDataStore( getLabel() ); }
                }
            } else hasrank=true;
        }
        // Check if we are using not all the values in an average base 
        if( !hasrank ) {
            for(unsigned i=0; i<getNumberOfArguments(); ++i ) {
                CollectFrames* ab=dynamic_cast<CollectFrames*>( getPntrToArgument(i)->getPntrToAction() );
                if( ab ) { if( !getPntrToArgument(i)->usingAllVals(getLabel()) ) hasrank=true; }
            }
        }
    }
    if( hasscalar && hasrank ) {
      unsigned nscalars=0; done_over_stream=false;
      for(unsigned i=0; i<getNumberOfArguments(); ++i) {
        if( getPntrToArgument(i)->getNumberOfValues( getLabel() )==1 ) nscalars++;
        else {
          getPntrToArgument(i)->buildDataStore( getLabel() );
          npoints=getPntrToArgument(i)->getNumberOfValues( getLabel() );
        }
      }
      if( nscalars>1 ) error("can only multiply/divide a vector/matrix by one scalar at a time");
      // Now create a task list for the function
      for(unsigned j=0; j<npoints; ++j) addTaskToList(j);
    } else {
      createTasksFromArguments();
      for(unsigned i=0;i<getNumberOfArguments();++i) {
          ActionToPutData* ap=dynamic_cast<ActionToPutData*>( getPntrToArgument(i)->getPntrToAction() );
          if( ap ) { distinct_arguments.resize(0); break; }
      }
      // Now create the stream of jobs to work through      
      if( distinct_arguments.size()>0 && getName()!="PROJECT_ON_VECTOR" ) {  // This is for if we have a function that needs to store - needs though GAT
        // Create the chain of actions that will calculate the function
        nderivatives = setupActionInChain(0);
        // Set forces to apply to correct size
        forcesToApply.resize( nderivatives );
      }
    }
  }

  // This creates a group of atoms that have these weights -- not entirely foolproof and could be improved GAT
  bool checkforrank=false;
  for(unsigned i=0; i<getNumberOfArguments(); ++i) {
    if( getPntrToArgument(i)->getRank()>0 && !getPntrToArgument(i)->hasDerivatives() ) { checkforrank=true; break; }
  }
  if( checkforrank ) {
    std::string myat_group="none";
    for(unsigned i=0; i<getNumberOfArguments(); ++i) {
      if( getPntrToArgument(i)->getRank()>0 && !getPntrToArgument(i)->hasDerivatives() ) {
        Action* act = getPntrToArgument(i)->getPntrToAction();
        if( act ) {
          if( plumed.getAtoms().getAllGroups().count(act->getLabel()) ) {
             myat_group = getPntrToArgument(i)->getPntrToAction()->getLabel(); break;
          }
        }
      }
    }
    if( myat_group!="none" ) {
      const auto m=plumed.getAtoms().getAllGroups().find(myat_group );
      plumed.getAtoms().insertGroup( getLabel(), m->second );
    }
  }
  if( getPntrToArgument(0)->usingAllVals( getLabel() ) ) matinp=getPntrToArgument(0)->getRank()==2 && !getPntrToArgument(0)->hasDerivatives();
  if( matinp ) {
    for(unsigned i=1; i<getNumberOfArguments(); ++i) {
        if( getPntrToArgument(i)->getRank()>0 ) plumed_massert( getPntrToArgument(i)->getRank()==2 && !getPntrToArgument(0)->hasDerivatives(), "problem in " + getLabel() );
    }
  }
}

std::vector<unsigned> Function::getShape() {
  std::vector<unsigned> shape; if( !numberedkeys ){ shape.resize(0); return shape; }

  // Get the total number of values
  unsigned maxrank=0, rmax=0;
  for(unsigned i=0; i<getNumberOfArguments(); ++i) {
    if( getPntrToArgument(i)->usingAllVals( getLabel() ) && getPntrToArgument(i)->getRank()>maxrank ) { maxrank=getPntrToArgument(i)->getRank(); rmax=i; }
  }
  if( hasGridOutput() ) {
    shape.resize( maxrank );
    for(unsigned i=0; i<shape.size(); ++i) shape[i] = getPntrToArgument(rmax)->getShape()[i];
  } else if( !numberedkeys ) {
    shape.resize(0);
  } else if( maxrank==0 ) {
    unsigned maxvals=0;
    for(unsigned i=0;i<arg_ends.size()-1;++i) {
        unsigned nvals=0; for(unsigned j=arg_ends[i];j<arg_ends[i+1];++j) nvals += getPntrToArgument(j)->getNumberOfValues( getLabel() );
        if( nvals>maxvals ) { maxvals=nvals; }
    }
    if( maxvals>1 ) { shape.resize(1); shape[0]=maxvals; }
  } else {
    shape.resize( maxrank );
    for(unsigned i=0; i<shape.size(); ++i) shape[i]=getPntrToArgument(rmax)->getShape()[i];
  }
  return shape;
}

bool Function::hasGridOutput() const {
  for(unsigned i=0; i<getNumberOfArguments(); ++i) {
    if( getPntrToArgument(i)->getRank()>0 && getPntrToArgument(i)->hasDerivatives() && getPntrToArgument(i)->usingAllVals( getLabel() ) ) return true;
  }
  return false;
}

void Function::addValueWithDerivatives() {
  plumed_massert( getNumberOfArguments()!=0, "for functions you must requestArguments before adding values");

  std::vector<std::string> period;
  if( keywords.exists("PERIODIC") ) {
    parseVector("PERIODIC",period);
    if( period.size()==1 ) {
      if( period[0]!="NO") error("input to PERIODIC keyword does not make sense");
    } else if( period.size()!=2 ) error("input to PERIODIC keyword does not make sense");
  } else if( getPeriodFromArg ) {
      if( getPntrToArgument(0)->isPeriodic() ) { period.resize(2); getPntrToArgument(0)->getDomain( period[0], period[1] ); }
      else { period.resize(1); period[0]="NO"; }
  } else { period.resize(1); period[0]="NO"; }

  std::vector<unsigned> shape( getShape() );
  // Check for matrices
  bool symmetric=true;
  for(unsigned i=0;i<getNumberOfArguments();++i) {
      if( getPntrToArgument(i)->getRank()==2 ) {
          if( !getPntrToArgument(i)->isSymmetric() ){ symmetric=false; break; }
      } 
  }

  if( arg_ends.size()==0 ) {
    if( actionInChain() && shape.size()>0 && hasGridOutput() ) {
       ActionWithValue::addValueWithDerivatives( shape ); getPntrToOutput(0)->alwaysStoreValues();
    } else if( hasGridOutput() ) { 
      ActionWithValue::addValueWithDerivatives( shape ); getPntrToOutput(0)->alwaysStoreValues();
    } else if( actionInChain() && shape.size()>0 ) ActionWithValue::addValue( shape ); 
    else if( shape.size()==0 ) ActionWithValue::addValueWithDerivatives( shape );
    else ActionWithValue::addValue( shape );
    if(period.size()==1 && period[0]=="NO") setNotPeriodic();
    else if(period.size()==2) setPeriodic(period[0],period[1]);
    // Ensure symmetry of matrix is transferred if it is valid
    Value* myval = getPntrToValue();
    if( myval->getRank()==2 && !myval->hasDerivatives() ) myval->setSymmetric(symmetric);
  } else if( arg_ends[1]-arg_ends[0]==1 || getName()=="DIFFERENCE" ) {
    if( actionInChain() && shape.size()>0 && hasGridOutput() ) {
        ActionWithValue::addValueWithDerivatives( shape ); getPntrToOutput(0)->alwaysStoreValues();
    } else if( hasGridOutput() ) {
        ActionWithValue::addValueWithDerivatives( shape ); getPntrToOutput(0)->alwaysStoreValues();
    } else if( actionInChain() && shape.size()>0 ) ActionWithValue::addValue( shape );
    else if( shape.size()==0 ) ActionWithValue::addValueWithDerivatives( shape );
    else { 
      if( shape.size()==1 && shape[0]==1 ) {
          std::vector<unsigned> fshape; ActionWithValue::addValueWithDerivatives( fshape );
      } else ActionWithValue::addValue( shape );
    }
    if(period.size()==1 && period[0]=="NO") setNotPeriodic();
    else if(period.size()==2) setPeriodic(period[0],period[1]);
    // Ensure symmetry of matrix is transferred if it is valid
    Value* myval = getPntrToValue();
    if( myval->getRank()==2 && !myval->hasDerivatives() ) myval->setSymmetric(symmetric);
  } else {
    bool allone=false;
    if( arg_ends.size()==2 ) {
        allone=true; 
        for(unsigned i=0;i<getNumberOfArguments();++i) {
            if( getPntrToArgument(i)->getRank()!=0 ) allone=false; 
        }
        if( allone ) {
            ActionWithValue::addValue( shape );
            if(period.size()==1 && period[0]=="NO") setNotPeriodic();
            else if(period.size()==2) setPeriodic(period[0],period[1]);
        }
    } 
    if( !allone ) {
        for(unsigned i=0; i<arg_ends.size()-1; ++i) {
          std::string num; Tools::convert(i+1,num);
          if( actionInChain() && shape.size()>0 && hasGridOutput() ) error("cannot create function that outputs multiple grids");
          else if( hasGridOutput() ) error("cannot create function that outputs multiple grids");
          else if( actionInChain() && shape.size()>0 ) ActionWithValue::addComponent( "arg_" + num, shape );
          else if( shape.size()==0 ) ActionWithValue::addComponentWithDerivatives( "arg_" + num, shape );
          else ActionWithValue::addComponent( "arg_" + num, shape );
          if(period.size()==1 && period[0]=="NO") componentIsNotPeriodic( "arg_" + num );
          else if(period.size()==2) componentIsPeriodic("arg_" + num, period[0], period[1]);
          // Ensure symmetry of matrix is transferred if it is valid
          Value* myval = getPntrToComponent(getNumberOfComponents()-1);
          if( myval->getRank()==2 && !myval->hasDerivatives() ) myval->setSymmetric(symmetric);
        }
    }
  }
  if( actionInChain() && matinp ) matout=getPntrToOutput(0)->getRank()==2;
  // Check if input arguments are time series
  fixTimeSeries();
}

void Function::fixTimeSeries() {
  bool timeseries=false;
  for(unsigned i=0;i<getNumberOfArguments();++i) {
      if( getPntrToArgument(i)->isTimeSeries() ) { timeseries=true; break; }
  }
  if( timeseries ) {
      for(unsigned i=0;i<getNumberOfComponents();++i) getPntrToOutput(i)->makeTimeSeries();
  }
}

unsigned Function::getNumberOfColumns() const {
  plumed_assert( getPntrToArgument(0)->getRank()==2 && !getPntrToArgument(0)->hasDerivatives() );
  return getPntrToArgument(0)->getNumberOfColumns();
}

void Function::addComponentWithDerivatives( const std::string& name ) {
  plumed_massert( getNumberOfArguments()!=0, "for functions you must requestArguments before adding values");

  std::vector<unsigned> shape( getShape() );
  // Check for matrices
  bool symmetric=true;
  for(unsigned i=0;i<getNumberOfArguments();++i) {
      if( getPntrToArgument(i)->getRank()==2 ) {
          if( !getPntrToArgument(i)->isSymmetric() ){ symmetric=false; break; }
      }
  }

  if( arg_ends.size()==0 ) {
    if( actionInChain() && shape.size()>0 && hasGridOutput() ) error("cannot create function with output components that are grids");
    else if( hasGridOutput() ) error("cannot create function with output components that are grids");
    else if( actionInChain() && shape.size()>0 ) ActionWithValue::addComponent(name,shape);
    else if( shape.size()==0 ) ActionWithValue::addComponentWithDerivatives(name,shape);
    else ActionWithValue::addComponent(name,shape);
    // Ensure symmetry of matrix is transferred if it is valid
    Value* myval = getPntrToComponent(getNumberOfComponents()-1);
    if( myval->getRank()==2 && !myval->hasDerivatives() ) myval->setSymmetric(symmetric);
  } else if( arg_ends[1]-arg_ends[0]==1 ) {
    if( actionInChain() && shape.size()>0 && hasGridOutput() ) error("cannot create function with output components that are grids");
    else if( hasGridOutput() ) error("cannot create function with output components that are grids");
    else if( actionInChain() && shape.size()>0 ) ActionWithValue::addComponent(name,shape);
    else if( shape.size()==0 ) ActionWithValue::addComponentWithDerivatives(name,shape);
    else ActionWithValue::addComponent(name,shape);
    // Ensure symmetry of matrix is transferred if it is valid
    Value* myval = getPntrToComponent(getNumberOfComponents()-1);
    if( myval->getRank()==2 && !myval->hasDerivatives() ) myval->setSymmetric(symmetric);
  } else {
    std::string num;
    for(unsigned i=0; i<arg_ends.size()-1; ++i) {
      Tools::convert(i+1,num);
      if( actionInChain() && shape.size()>0 && hasGridOutput() ) error("cannot create function with output components that are grids");
      else if( hasGridOutput() ) error("cannot create function with output components that are grids");
      else if( actionInChain() && shape.size()>0 ) ActionWithValue::addComponent( name + "_arg_" + num, shape );
      else if( shape.size()==0 ) ActionWithValue::addComponentWithDerivatives(name + "_arg_" + num, shape);
      else ActionWithValue::addComponent( name + "_arg_" + num, shape );
      // Ensure symmetry of matrix is transferred if it is valid
      Value* myval = getPntrToComponent(getNumberOfComponents()-1);
      if( myval->getRank()==2 && !myval->hasDerivatives() ) myval->setSymmetric(symmetric);
    }
  }
  if( actionInChain() && matinp ) {
    matout=getPntrToOutput(0)->getRank()==2;
    if( matout ) { 
      for(unsigned i=1; i<getNumberOfComponents(); ++i) plumed_dbg_assert( getPntrToOutput(i)->getRank()==2 );
    } 
  } 
  // Check if input arguments are time series
  fixTimeSeries();
}

<<<<<<< HEAD
void Function::evaluateAllFunctions() {
  if( firststep ) {
    std::vector<unsigned> shape( getShape() );
    unsigned ival = getPntrToOutput(0)->getNumberOfValues( getLabel() );
    getPntrToOutput(0)->setShape( shape ); firststep=false;
    if( ival<getPntrToOutput(0)->getNumberOfValues( getLabel() ) ) {
      for(unsigned j=ival; j<getPntrToOutput(0)->getNumberOfValues( getLabel() ); ++j) addTaskToList(j);
    }
  }
  runAllTasks();
}

void Function::buildCurrentTaskList( bool& forceAllTasks, std::vector<std::string>& actionsThatSelectTasks, std::vector<unsigned>& tflags ) {
  unsigned nstart = getFullNumberOfTasks(), ndata = 0; 
  for(unsigned i=0;i<getNumberOfArguments();++i) {
      if( getPntrToArgument(i)->getRank()<=1 && getPntrToArgument(i)->isTimeSeries() ) ndata = getPntrToArgument(i)->getNumberOfValues( getLabel() );
  }
  if( nstart<ndata ) { 
      for(unsigned i=nstart;i<ndata;++i) addTaskToList(i); 
      std::vector<unsigned> shape(1); shape[0]=ndata; 
      for(unsigned i=0;i<getNumberOfComponents();++i) {
          if( getPntrToOutput(i)->getRank()==1 && !getPntrToOutput(i)->hasDerivatives() ) getPntrToOutput(i)->setShape( shape );
      }
  }
  bool safeToChain=true;
  for(unsigned i=0;i<getNumberOfArguments();++i) {
      Action* myact = getPntrToArgument(i)->getPntrToAction();
      if( myact ) {
          std::string argact = myact->getLabel(); bool found=false;
          for(unsigned j=0;j<actionsThatSelectTasks.size();++j) {
              if( argact==actionsThatSelectTasks[j] ){ found=true; break; }
          }
          if( !found ) safeToChain=false;
      } else safeToChain=false;
  }
  if( safeToChain ) actionsThatSelectTasks.push_back( getLabel() );
}

void Function::calculate() {
  // Everything is done elsewhere
  if( actionInChain() ) return;
  // This is done if we are calculating a function of multiple cvs
  evaluateAllFunctions();
}

void Function::update() {
  if( skipUpdate() || actionInChain() ) return;
  plumed_dbg_assert( !actionInChain() );
  if( getFullNumberOfTasks()>0 ) evaluateAllFunctions();
}

void Function::runFinalJobs() {
  if( skipUpdate() || actionInChain() ) return;
  resizeForFinalTasks(); evaluateAllFunctions();
}

bool Function::performTask( const std::string& controller, const unsigned& index1, const unsigned& index2, MultiValue& myvals ) const {
  if( actionInChain() || !matinp ) return true; plumed_dbg_assert( controller==getLabel() );
  unsigned colno = index2; if( index2>=getFullNumberOfTasks() ) colno = index2-getFullNumberOfTasks();
  std::vector<double> args( 1 ); args[0] = getPntrToArgument(0)->get( index1*getPntrToArgument(0)->getShape()[1] + colno );
  calculateFunction( args, myvals ); return true;
}

void Function::performTask( const unsigned& current, MultiValue& myvals ) const {
  if( actionInChain() || !matinp ) {
      // Calculate whatever we are calculating
      if( (matinp && !myvals.inVectorCall()) || !matinp ) {
        std::vector<double> args( getNumberOfArgumentsPerTask() ); retrieveArguments( myvals, args, 0 );
        calculateFunction( args, myvals );
        // Make sure grid derivatives are updated
        if( getPntrToOutput(0)->getRank()>0 && getPntrToOutput(0)->hasDerivatives() ) {
          unsigned ostrn = getPntrToOutput(0)->getPositionInStream();
          for(unsigned i=0; i<nderivatives; ++i) myvals.updateIndex( ostrn, i );
          return;
        }
      }
  } else if( myvals.inVectorCall() ) {
      plumed_dbg_assert( getNumberOfArguments()==1 && getPntrToArgument(0)->getRank()==2 );
      unsigned nbase=0, ncols = getPntrToArgument(0)->getShape()[1];
      if( getPntrToArgument(0)->getShape()[0]!=ncols ) nbase=getPntrToArgument(0)->getShape()[0]; 
      for(unsigned i=0; i<ncols;++i) {
          // This does everything in the stream that is done with single matrix elements
          runTask( getLabel(), myvals.getTaskIndex(), current, nbase+i, myvals );
          // Now clear only elements that are not accumulated over whole row
          clearMatrixElements( myvals );
      }
      // Now update the matrix indices
      if( !doNotCalculateDerivatives() ) plumed_merror("this has not been implemented");
      return;
  }
  // And update the dynamic list
  if( doNotCalculateDerivatives() ) return ;
  if( actionInChain() ) {
    if( (matinp && matout && !myvals.inVectorCall()) || !matinp ) {
      unsigned der_start=0;
      for(unsigned i=0; i<distinct_arguments.size(); ++i) {
        unsigned istrn, jvalind;
        for(unsigned j=0; j<getNumberOfArguments(); ++j) {
          if( arg_deriv_starts[j]==der_start ) {
            istrn = getArgumentPositionInStream(j,myvals);
            jvalind = j; break;
          }
        }
        for(unsigned k=0; k<myvals.getNumberActive(istrn); ++k) {
          unsigned kind = myvals.getActiveIndex(istrn,k);
          for(unsigned j=0; j<getNumberOfComponents(); ++j) {
            unsigned ostrn = getPntrToOutput(j)->getPositionInStream();
            myvals.updateIndex( ostrn, der_start + kind );
          }
        }
        if( distinct_arguments[i].second==0 ) der_start += distinct_arguments[i].first->getNumberOfDerivatives();
        else if( getPntrToArgument(jvalind)->isTimeSeries() ) der_start++;
        else der_start += getPntrToArgument(jvalind)->getNumberOfValues(getLabel());
      }
      for(unsigned i=0; i<getNumberOfArguments(); ++i) {
          if( getPntrToArgument(i)->getRank()==0 ) { 
              for(unsigned j=0; j<getNumberOfComponents(); ++j) { 
                  unsigned ostrn = getPntrToOutput(j)->getPositionInStream();
                  myvals.updateIndex( ostrn, der_start );
              }
              der_start++;
          } 
      }
    } else if( (matinp && matout && myvals.inVectorCall()) ) {
      unsigned nmat = getPntrToOutput(0)->getPositionInMatrixStash();
      std::vector<unsigned>& mat_indices( myvals.getMatrixIndices( nmat ) ); unsigned der_start=0, ntot_mat=0;
      if( mat_indices.size()<getNumberOfDerivatives() ) mat_indices.resize( getNumberOfDerivatives() );
      for(unsigned i=0; i<distinct_arguments.size(); ++i) {
        Value* myval = distinct_arguments[i].first->copyOutput(0); if( myval->getRank()==0 ) continue;
        unsigned istrn = myval->getPositionInMatrixStash();
        std::vector<unsigned>& imat_indices( myvals.getMatrixIndices( istrn ) );
        for(unsigned k=0; k<myvals.getNumberOfMatrixIndices( istrn ); ++k) mat_indices[ntot_mat + k] = der_start + imat_indices[k];
        ntot_mat += myvals.getNumberOfMatrixIndices( istrn ); der_start += distinct_arguments[i].first->getNumberOfDerivatives();
      }
      myvals.setNumberOfMatrixIndices( nmat, ntot_mat );
    } else if( myvals.inVectorCall() ) {
      for(unsigned i=0; i<distinct_arguments.size(); ++i) {
        unsigned der_start = 0;
        unsigned istrn = (distinct_arguments[i].first->copyOutput(0))->getPositionInMatrixStash();
        std::vector<unsigned>& mat_indices( myvals.getMatrixIndices( istrn ) );
        for(unsigned k=0; k<myvals.getNumberOfMatrixIndices( istrn ); ++k) {
          for(unsigned j=0; j<getNumberOfComponents(); ++j) {
            unsigned ostrn = getPntrToOutput(j)->getPositionInStream();
            myvals.updateIndex( ostrn, der_start + mat_indices[k] );
          }
        }
        der_start += distinct_arguments[i].first->getNumberOfDerivatives();
      }
    }
  } else {
    if( arg_ends.size()>0 ) {
      unsigned base=0;
      for(unsigned i=0; i<arg_ends.size()-1; ++i) {
        for(unsigned j=0; j<getNumberOfComponents(); ++j) {
          unsigned ostrn = getPntrToOutput(j)->getPositionInStream();
          if( arg_ends[i+1]==(arg_ends[i]+1) && getPntrToArgument(arg_ends[i])->getRank()==0 ) {
            myvals.updateIndex( ostrn, base );
          } else {
            myvals.updateIndex( ostrn, base + myvals.getTaskIndex() );
          }
        }
        for(unsigned k=arg_ends[i]; k<arg_ends[i+1]; ++k) base += getPntrToArgument(k)->getNumberOfValues( getLabel() );
      }
    } else {
      for(unsigned j=0; j<getNumberOfComponents(); ++j) {
        unsigned ostrn = getPntrToOutput(j)->getPositionInStream();
        for(unsigned i=0; i<nderivatives; ++i) myvals.updateIndex( ostrn, i );
=======
void Function::apply()
{
  const unsigned noa=getNumberOfArguments();
  const unsigned ncp=getNumberOfComponents();
  const unsigned cgs=comm.Get_size();

  std::vector<double> f(noa,0.0);

  unsigned stride=1;
  unsigned rank=0;
  if(ncp>4*cgs) {
    stride=comm.Get_size();
    rank=comm.Get_rank();
  }

  unsigned at_least_one_forced=0;
  #pragma omp parallel num_threads(OpenMP::getNumThreads()) shared(f)
  {
    std::vector<double> omp_f(noa,0.0);
    std::vector<double> forces(noa);
    #pragma omp for reduction( + : at_least_one_forced)
    for(unsigned i=rank; i<ncp; i+=stride) {
      if(getPntrToComponent(i)->applyForce(forces)) {
        at_least_one_forced+=1;
        for(unsigned j=0; j<noa; j++) omp_f[j]+=forces[j];
>>>>>>> c03db3e5
      }
    }
  }
}

void Function::gatherStoredValue( const unsigned& valindex, const unsigned& code, const MultiValue& myvals,
                                  const unsigned& bufstart, std::vector<double>& buffer ) const {
  if( getPntrToOutput(0)->getRank()>0 && getPntrToOutput(0)->hasDerivatives() ) {
      plumed_dbg_assert( getNumberOfComponents()==1 && valindex==0 );
      unsigned nder = getPntrToOutput(0)->getRank(), ostr = getPntrToOutput(0)->getPositionInStream();
      unsigned kp = bufstart + code*(1+nderivatives); buffer[kp] += myvals.get( ostr );
      for(unsigned i=0; i<nderivatives; ++i) buffer[kp + 1 + i] += myvals.getDerivative( ostr, i );
  } else ActionWithValue::gatherStoredValue( valindex, code, myvals, bufstart, buffer );
}

void Function::apply()
{
  // Everything is done elsewhere
  if( doNotCalculateDerivatives() ) return;

  // Forces for grid functions
  if( getPntrToOutput(0)->getRank()>0 && getPntrToOutput(0)->hasDerivatives() ) {
    // Check for force
    if( !getPntrToOutput(0)->forcesWereAdded() ) return ;

    // Work out how to deal with arguments
    int val_a=-1;
    for(unsigned i=0; i<getNumberOfArguments(); ++i) {
      if( getPntrToArgument(i)->getRank()==0 ) { val_a=i; }
    }

    double totv=0;
    for(unsigned i=0; i<getFullNumberOfTasks(); ++i) {
      for(unsigned j=0; j<getNumberOfArguments(); ++j) {
        double fforce = getPntrToOutput(0)->getForce(i);
        if( j==val_a ) {
          totv += fforce*getPntrToOutput(0)->getGridDerivative( i, getPntrToOutput(0)->getRank()+j );
        } else {
          double vval = getPntrToOutput(0)->getGridDerivative( i, getPntrToOutput(0)->getRank()+j  );
          getPntrToArgument(j)->addForce( i, fforce*vval );
        }
      }
    }
    if( val_a>-1 ) getPntrToArgument(val_a)->addForce( 0, totv );
  } else {
    // And add forces
    std::fill(forcesToApply.begin(),forcesToApply.end(),0); unsigned ss=0;
    if( getForcesFromValues( forcesToApply ) ) setForcesOnArguments( 0, forcesToApply, ss );
  }
}

}
}<|MERGE_RESOLUTION|>--- conflicted
+++ resolved
@@ -357,7 +357,6 @@
   fixTimeSeries();
 }
 
-<<<<<<< HEAD
 void Function::evaluateAllFunctions() {
   if( firststep ) {
     std::vector<unsigned> shape( getShape() );
@@ -525,33 +524,6 @@
       for(unsigned j=0; j<getNumberOfComponents(); ++j) {
         unsigned ostrn = getPntrToOutput(j)->getPositionInStream();
         for(unsigned i=0; i<nderivatives; ++i) myvals.updateIndex( ostrn, i );
-=======
-void Function::apply()
-{
-  const unsigned noa=getNumberOfArguments();
-  const unsigned ncp=getNumberOfComponents();
-  const unsigned cgs=comm.Get_size();
-
-  std::vector<double> f(noa,0.0);
-
-  unsigned stride=1;
-  unsigned rank=0;
-  if(ncp>4*cgs) {
-    stride=comm.Get_size();
-    rank=comm.Get_rank();
-  }
-
-  unsigned at_least_one_forced=0;
-  #pragma omp parallel num_threads(OpenMP::getNumThreads()) shared(f)
-  {
-    std::vector<double> omp_f(noa,0.0);
-    std::vector<double> forces(noa);
-    #pragma omp for reduction( + : at_least_one_forced)
-    for(unsigned i=rank; i<ncp; i+=stride) {
-      if(getPntrToComponent(i)->applyForce(forces)) {
-        at_least_one_forced+=1;
-        for(unsigned j=0; j<noa; j++) omp_f[j]+=forces[j];
->>>>>>> c03db3e5
       }
     }
   }
