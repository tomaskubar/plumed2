--- conflicted
+++ resolved
@@ -137,15 +137,8 @@
     nl->update(getPositions());
   }
 
-<<<<<<< HEAD
-  unsigned stride=comm.Get_size();
-  unsigned rank=comm.Get_rank();
+  unsigned stride, rank;
   if( runInSerial() ) {
-=======
-  unsigned stride;
-  unsigned rank;
-  if(serial) {
->>>>>>> 23c6fcd0
     stride=1;
     rank=0;
   } else {
