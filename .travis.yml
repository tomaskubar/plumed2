--- conflicted
+++ resolved
@@ -33,16 +33,11 @@
 # install some package - these are fast, we install them anyway
   - sudo apt-get update -qq
   - sudo apt-get install -y libmatheval-dev
-# this is not needed (will be used in 2.2)
-<<<<<<< HEAD
   - ./.travis.install.xdrfile
   - LIBRARY_PATH="$LIBRARY_PATH:/usr/local/lib"
   - LD_LIBRARY_PATH="$LD_LIBRARY_PATH:/usr/local/lib"
-=======
-#  - ./.travis.install.xdrfile
 # cppcheck:
   - test "$CPPCHECK" == yes && ./.travis.install.cppcheck 1.69 || true
->>>>>>> 18ebb807
 # installation of these packages takes a lot of time
 # we do it only when needed
   - test "$PLUMED_CXX" == "mpic++" && sudo apt-get install -y libopenmpi1.5-dev openmpi1.5-bin || true
